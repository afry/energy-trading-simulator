import unittest
from datetime import datetime, timezone
from unittest import TestCase

import numpy as np

import pandas as pd

from tests import utility_test_objects

<<<<<<< HEAD
from tradingplatformpoc import data_store
from tradingplatformpoc.agent.battery_agent import BatteryAgent
from tradingplatformpoc.agent.building_agent import BuildingAgent, construct_workloads_data
from tradingplatformpoc.agent.grid_agent import GridAgent
from tradingplatformpoc.agent.pv_agent import PVAgent
from tradingplatformpoc.digitaltwin.battery import Battery
=======
from tradingplatformpoc.agent.building_agent import BuildingAgent, construct_workloads_data
from tradingplatformpoc.agent.grid_agent import GridAgent
from tradingplatformpoc.agent.pv_agent import PVAgent
from tradingplatformpoc.agent.storage_agent import StorageAgent
from tradingplatformpoc.data.preproccessing import read_energy_data
>>>>>>> 8b746ae2
from tradingplatformpoc.digitaltwin.static_digital_twin import StaticDigitalTwin
from tradingplatformpoc.market.bid import Action, NetBidWithAcceptanceStatus, Resource
from tradingplatformpoc.market.trade import Market, Trade
from tradingplatformpoc.price.electricity_price import ElectricityPrice
from tradingplatformpoc.price.heating_price import HeatingPrice
from tradingplatformpoc.trading_platform_utils import calculate_solar_prod, hourly_datetime_array_between

SOME_DATETIME = datetime(2019, 2, 1, 1, tzinfo=timezone.utc)

MAX_NORDPOOL_PRICE = 4.0

MIN_NORDPOOL_PRICE = 0.1
DATETIME_ARRAY = hourly_datetime_array_between(datetime(2018, 12, 31, 23, tzinfo=timezone.utc),
                                               datetime(2020, 1, 31, 22, tzinfo=timezone.utc))

# To make tests consistent, set a random seed
np.random.seed(1)
# Create data
nordpool_values = np.random.uniform(MIN_NORDPOOL_PRICE, MAX_NORDPOOL_PRICE, len(DATETIME_ARRAY))
irradiation_values = np.random.uniform(0, 100.0, len(DATETIME_ARRAY))
carbon_values = np.ones(shape=len(DATETIME_ARRAY))

# Read CSV files
tornet_household_elec_cons, coop_elec_cons, tornet_heat_cons, coop_heat_cons = read_energy_data()
irradiation_data = pd.Series(irradiation_values, index=DATETIME_ARRAY)
external_price_data = pd.Series(nordpool_values, index=DATETIME_ARRAY)

area_info = utility_test_objects.AREA_INFO
heat_pricing: HeatingPrice = HeatingPrice(
    heating_wholesale_price_fraction=area_info['ExternalHeatingWholesalePriceFraction'],
    heat_transfer_loss=area_info["HeatTransferLoss"])
electricity_pricing: ElectricityPrice = ElectricityPrice(
    elec_wholesale_offset=area_info['ExternalElectricityWholesalePriceOffset'],
    elec_tax=area_info["ElectricityTax"],
    elec_grid_fee=area_info["ElectricityGridFee"],
    elec_tax_internal=area_info["ElectricityTaxInternal"],
    elec_grid_fee_internal=area_info["ElectricityGridFeeInternal"],
    nordpool_data=external_price_data)


class TestGridAgent(unittest.TestCase):
    electricity_grid_agent = GridAgent(electricity_pricing, Resource.ELECTRICITY,
                                       guid='ElectricityGridAgent')
    heating_grid_agent = GridAgent(heat_pricing, Resource.HEATING,
                                   guid='HeatingGridAgent')

    def test_make_bids_electricity(self):
        """Test basic functionality of GridAgent's make_bids method, for the ELECTRICITY resource."""
        bids = self.electricity_grid_agent.make_bids(SOME_DATETIME)
        self.assertEqual(1, len(bids))
        self.assertEqual(Resource.ELECTRICITY, bids[0].resource)
        self.assertEqual(Action.SELL, bids[0].action)
        self.assertTrue(bids[0].quantity > 0)

    def test_make_bids_heating(self):
        """Test basic functionality of GridAgent's make_bids method, for the HEATING resource."""
        bids = self.heating_grid_agent.make_bids(SOME_DATETIME)
        self.assertEqual(1, len(bids))
        self.assertEqual(Resource.HEATING, bids[0].resource)
        self.assertEqual(Action.SELL, bids[0].action)
        self.assertTrue(bids[0].quantity > 0)

    def test_calculate_trades_1(self):
        """Test basic functionality of GridAgent's calculate_external_trades method when there is a local deficit."""
        retail_price = 3.948725389630498
        clearing_prices = {Resource.ELECTRICITY: retail_price, Resource.HEATING: np.nan}
        trades_excl_external = [
            Trade(Action.BUY, Resource.ELECTRICITY, 100, retail_price, "BuildingAgent", False, Market.LOCAL,
                  SOME_DATETIME)
        ]
        external_trades = self.electricity_grid_agent.calculate_external_trades(trades_excl_external, clearing_prices)
        self.assertEqual(1, len(external_trades))
        self.assertEqual(Action.SELL, external_trades[0].action)
        self.assertEqual(Resource.ELECTRICITY, external_trades[0].resource)
        self.assertEqual(trades_excl_external[0].quantity_pre_loss, external_trades[0].quantity_post_loss)
        self.assertAlmostEqual(retail_price, external_trades[0].price)
        self.assertEqual("ElectricityGridAgent", external_trades[0].source)
        self.assertEqual(Market.LOCAL, external_trades[0].market)
        self.assertEqual(SOME_DATETIME, external_trades[0].period)

    def test_calculate_trades_1_heating(self):
        """Ensure that the "pre-loss-quantity" of BUY-trades equal the "post-loss-quantity" of SELL trades."""
        retail_price = 1.3225484261501212
        clearing_prices = {Resource.ELECTRICITY: np.nan, Resource.HEATING: retail_price}
        trades_excl_external = [
            Trade(Action.BUY, Resource.HEATING, 100, retail_price, "BuildingAgent", False, Market.LOCAL,
                  SOME_DATETIME, self.heating_grid_agent.resource_loss_per_side)
        ]
        external_trades = self.heating_grid_agent.calculate_external_trades(trades_excl_external, clearing_prices)
        self.assertEqual(1, len(external_trades))
        self.assertEqual(Action.SELL, external_trades[0].action)
        self.assertEqual(Resource.HEATING, external_trades[0].resource)
        self.assertEqual(trades_excl_external[0].quantity_pre_loss, external_trades[0].quantity_post_loss)
        self.assertAlmostEqual(retail_price, external_trades[0].price)
        self.assertEqual("HeatingGridAgent", external_trades[0].source)
        self.assertEqual(Market.LOCAL, external_trades[0].market)
        self.assertEqual(SOME_DATETIME, external_trades[0].period)

    def test_calculate_trades_local_equilibrium(self):
        """Test the calculate_external_trades method when there is no need for any external trades."""
        retail_price = 0.99871
        clearing_prices = {Resource.ELECTRICITY: retail_price, Resource.HEATING: np.nan}
        trades_excl_external = [
            Trade(Action.BUY, Resource.ELECTRICITY, 100, retail_price, "BuildingAgent", False, Market.LOCAL,
                  SOME_DATETIME),
            Trade(Action.SELL, Resource.ELECTRICITY, 100, retail_price, "PVAgent", False, Market.LOCAL,
                  SOME_DATETIME)
        ]
        external_trades = self.electricity_grid_agent.calculate_external_trades(trades_excl_external, clearing_prices)
        self.assertEqual(0, len(external_trades))

    def test_calculate_trades_price_not_matching(self):
        """Test that a warning is logged when the local price is specified as greater than the external retail price."""
        local_price = MAX_NORDPOOL_PRICE + 1.0
        clearing_prices = {Resource.ELECTRICITY: local_price, Resource.HEATING: np.nan}
        trades_excl_external = [
            Trade(Action.BUY, Resource.ELECTRICITY, 100, local_price, "BuildingAgent", False, Market.LOCAL,
                  SOME_DATETIME)
        ]
        with self.assertLogs() as captured:
            self.electricity_grid_agent.calculate_external_trades(trades_excl_external, clearing_prices)
        self.assertEqual(len(captured.records), 1)
        self.assertEqual(captured.records[0].levelname, 'WARNING')

    def test_calculate_trades_price_not_matching_2(self):
        """Test calculate_external_trades when local price is lower than the retail price, but there is a need for
        importing of energy. This will lead to penalisation of someone, but shouldn't raise an error."""
        local_price = MIN_NORDPOOL_PRICE - 1.0
        clearing_prices = {Resource.ELECTRICITY: local_price, Resource.HEATING: np.nan}
        trades_excl_external = [
            Trade(Action.BUY, Resource.ELECTRICITY, 100, local_price, "BuildingAgent", False, Market.LOCAL,
                  SOME_DATETIME)
        ]
        # Should log a line about external grid and market clearing price being different
        external_trades = self.electricity_grid_agent.calculate_external_trades(trades_excl_external, clearing_prices)
        self.assertEqual(1, len(external_trades))

    def test_calculate_trades_2(self):
        """Test basic functionality of GridAgent's calculate_external_trades method when there is a local surplus."""
        wholesale_price = 3.5087253896304977
        clearing_prices = {Resource.ELECTRICITY: wholesale_price, Resource.HEATING: np.nan}
        period = SOME_DATETIME
        trades_excl_external = [
            Trade(Action.BUY, Resource.ELECTRICITY, 100, wholesale_price, "BuildingAgent", False, Market.LOCAL, period),
            Trade(Action.BUY, Resource.ELECTRICITY, 200, wholesale_price, "GSAgent", False, Market.LOCAL, period),
            Trade(Action.SELL, Resource.ELECTRICITY, 400, wholesale_price, "PvAgent", False, Market.LOCAL, period)
        ]
        external_trades = self.electricity_grid_agent.calculate_external_trades(trades_excl_external, clearing_prices)
        self.assertEqual(1, len(external_trades))
        self.assertEqual(Action.BUY, external_trades[0].action)
        self.assertEqual(Resource.ELECTRICITY, external_trades[0].resource)
        self.assertEqual(100, external_trades[0].quantity_post_loss)
        self.assertAlmostEqual(wholesale_price, external_trades[0].price)
        self.assertEqual("ElectricityGridAgent", external_trades[0].source)
        self.assertEqual(Market.LOCAL, external_trades[0].market)
        self.assertEqual(period, external_trades[0].period)

    def test_calculate_trades_with_some_bids_with_other_resource(self):
        """When sent into an electricity grid agent, heating trades should be ignored."""
        retail_price = 3.948725389630498
        clearing_prices = {Resource.ELECTRICITY: retail_price, Resource.HEATING: np.nan}
        trades_excl_external = [
            Trade(Action.BUY, Resource.ELECTRICITY, 100, retail_price, "BuildingAgent", False, Market.LOCAL,
                  SOME_DATETIME),
            Trade(Action.BUY, Resource.HEATING, 100, retail_price, "BuildingAgent", False, Market.LOCAL,
                  SOME_DATETIME)
        ]
        external_trades = self.electricity_grid_agent.calculate_external_trades(trades_excl_external, clearing_prices)
        self.assertEqual(1, len(external_trades))
        self.assertEqual(Action.SELL, external_trades[0].action)
        self.assertEqual(Resource.ELECTRICITY, external_trades[0].resource)
        self.assertEqual(trades_excl_external[0].quantity_pre_loss, external_trades[0].quantity_post_loss)
        self.assertAlmostEqual(retail_price, external_trades[0].price)
        self.assertEqual("ElectricityGridAgent", external_trades[0].source)
        self.assertEqual(Market.LOCAL, external_trades[0].market)
        self.assertEqual(SOME_DATETIME, external_trades[0].period)

    def test_calculate_trades_multiple_periods(self):
        """When trades for more than 1 period are sent into calculate_external_trades, an error should be raised"""
        retail_price = 1.0
        clearing_prices = {Resource.ELECTRICITY: retail_price, Resource.HEATING: np.nan}
        trades_excl_external = [
            Trade(Action.BUY, Resource.ELECTRICITY, 100, retail_price, "BuildingAgent", False, Market.LOCAL,
                  DATETIME_ARRAY[0]),
            Trade(Action.BUY, Resource.ELECTRICITY, 100, retail_price, "BuildingAgent", False, Market.LOCAL,
                  DATETIME_ARRAY[1])
        ]
        with self.assertRaises(RuntimeError):
            self.electricity_grid_agent.calculate_external_trades(trades_excl_external, clearing_prices)


<<<<<<< HEAD
class TestBatteryAgent(unittest.TestCase):
    twin = Battery(max_capacity_kwh=1000, max_charge_rate_fraction=0.1, max_discharge_rate_fraction=0.1,
                   discharging_efficiency=0.93)
    battery_agent = BatteryAgent(data_store_entity, twin, 168, 20, 80)
=======
class TestStorageAgent(unittest.TestCase):
    twin = StorageDigitalTwin(max_capacity_kwh=1000, max_charge_rate_fraction=0.1, max_discharge_rate_fraction=0.1,
                              discharging_efficiency=0.93)
    battery_agent = StorageAgent(electricity_pricing, twin, Resource.ELECTRICITY, 168, 20, 80)
>>>>>>> 8b746ae2

    def test_make_bids(self):
        """Test basic functionality of BatteryAgent's make_bids method."""
        bids = self.battery_agent.make_bids(SOME_DATETIME, {})
        self.assertEqual(1, len(bids))  # Digital twin has capacity = 0, so should only make a BUY bid
        self.assertEqual(Resource.ELECTRICITY, bids[0].resource)
        self.assertEqual(Action.BUY, bids[0].action)
        self.assertTrue(bids[0].quantity > 0)
        self.assertTrue(bids[0].quantity <= 1000)
        self.assertTrue(bids[0].price > 0)

    def test_make_bids_when_nonempty(self):
        """Test that BatteryAgent make_bids method returns 2 bids, when the digital twin's capacity is neither full nor
        empty."""
<<<<<<< HEAD
        non_empty_twin = Battery(max_capacity_kwh=1000, max_charge_rate_fraction=0.1,
                                 max_discharge_rate_fraction=0.1, discharging_efficiency=0.93,
                                 start_capacity_kwh=500)
        ba = BatteryAgent(data_store_entity, non_empty_twin, 168, 20, 80)
=======
        non_empty_twin = StorageDigitalTwin(max_capacity_kwh=1000, max_charge_rate_fraction=0.1,
                                            max_discharge_rate_fraction=0.1, discharging_efficiency=0.93,
                                            start_capacity_kwh=500)
        ba = StorageAgent(electricity_pricing, non_empty_twin, Resource.ELECTRICITY, 168, 20, 80)
>>>>>>> 8b746ae2
        bids = ba.make_bids(SOME_DATETIME, {})
        self.assertEqual(2, len(bids))

    def test_make_bids_when_full(self):
<<<<<<< HEAD
        """Test that BatteryAgent make_bids method only returns 1 bid, when the digital twin's capacity is full."""
        full_twin = Battery(max_capacity_kwh=1000, max_charge_rate_fraction=0.1,
                            max_discharge_rate_fraction=0.1, discharging_efficiency=0.93,
                            start_capacity_kwh=1000)
        ba = BatteryAgent(data_store_entity, full_twin, 168, 20, 80)
=======
        """Test that StorageAgent make_bids method only returns 1 bid, when the digital twin's capacity is full."""
        full_twin = StorageDigitalTwin(max_capacity_kwh=1000, max_charge_rate_fraction=0.1,
                                       max_discharge_rate_fraction=0.1, discharging_efficiency=0.93,
                                       start_capacity_kwh=1000)
        ba = StorageAgent(electricity_pricing, full_twin, Resource.ELECTRICITY, 168, 20, 80)
>>>>>>> 8b746ae2
        bids = ba.make_bids(SOME_DATETIME, {})
        self.assertEqual(1, len(bids))
        self.assertEqual(Action.SELL, bids[0].action)

    def test_make_bids_without_historical_prices(self):
        """Test that a warning is logged when calling BatteryAgent's make_bids with None clearing_prices_dict"""
        with self.assertLogs() as captured:
            self.battery_agent.make_bids(SOME_DATETIME, None)
        self.assertTrue(len(captured.records) > 0)
        log_levels_captured = [rec.levelname for rec in captured.records]
        self.assertTrue('WARNING' in log_levels_captured)

    def test_make_bids_without_historical_prices_or_nordpool_prices(self):
        """Test that an error is raised when calling BatteryAgent's make_bids for a time period when there is no price
        data available whatsoever, local nor Nordpool"""
        with self.assertRaises(RuntimeError):
            self.battery_agent.make_bids(datetime(1990, 1, 1, tzinfo=timezone.utc), {})

    def test_make_bids_without_historical_prices_and_only_1_day_of_nordpool_prices(self):
        """Test that an error is raised when calling BatteryAgent's make_bids for a time period when there is only
        one day's worth of entries of Nordpool data available."""
        early_datetime = electricity_pricing.get_external_price_data_datetimes()[24]
        with self.assertRaises(RuntimeError):
            self.battery_agent.make_bids(early_datetime, {})

    def test_make_bids_without_historical_prices_and_only_5_days_of_nordpool_prices(self):
        """Test that an INFO is logged when calling BatteryAgent's make_bids for a time period when there are only
        five day's worth of entries of Nordpool data available."""
        quite_early_datetime = electricity_pricing.get_external_price_data_datetimes()[120]
        with self.assertLogs() as captured:
            self.battery_agent.make_bids(quite_early_datetime, {})
        self.assertTrue(len(captured.records) > 0)
        log_levels_captured = [rec.levelname for rec in captured.records]
        self.assertTrue('INFO' in log_levels_captured)

    def test_make_trade_with_2_accepted_bids(self):
        """Test that an error is raised when trying to calculate what trade to make, with more than 1 accepted bid."""
        accepted_bids_for_agent = [
            NetBidWithAcceptanceStatus(Action.BUY, Resource.ELECTRICITY, 100, 1, 'BatteryAgent', False, True),
            NetBidWithAcceptanceStatus(Action.SELL, Resource.ELECTRICITY, 100, 1, 'BatteryAgent', False, True)
        ]
        clearing_prices = {Resource.ELECTRICITY: 1.0, Resource.HEATING: np.nan}
        with self.assertRaises(RuntimeError):
            self.battery_agent.make_trades_given_clearing_price(SOME_DATETIME, clearing_prices, accepted_bids_for_agent)


class TestBuildingAgent(TestCase):
    # Won't test exact values so don't need to set random seed
    elec_values = np.random.uniform(0, 100.0, len(DATETIME_ARRAY))
    heat_values = np.random.uniform(0, 100.0, len(DATETIME_ARRAY))
    building_digital_twin_cons = StaticDigitalTwin(electricity_usage=pd.Series(elec_values, index=DATETIME_ARRAY),
                                                   heating_usage=pd.Series(heat_values, index=DATETIME_ARRAY))
    building_agent_cons = BuildingAgent(heat_pricing=heat_pricing,
                                        electricity_pricing=electricity_pricing,
                                        digital_twin=building_digital_twin_cons)
    building_digital_twin_prod = StaticDigitalTwin(electricity_usage=-pd.Series(elec_values, index=DATETIME_ARRAY),
                                                   heating_usage=-pd.Series(heat_values, index=DATETIME_ARRAY))
    building_agent_prod = BuildingAgent(heat_pricing=heat_pricing, electricity_pricing=electricity_pricing,
                                        digital_twin=building_digital_twin_prod)
    building_digital_twin_zeros = StaticDigitalTwin(electricity_usage=pd.Series(elec_values * 0, index=DATETIME_ARRAY),
                                                    heating_usage=pd.Series(heat_values * 0, index=DATETIME_ARRAY))
    building_agent_zeros = BuildingAgent(heat_pricing=heat_pricing,
                                         electricity_pricing=electricity_pricing,
                                         digital_twin=building_digital_twin_zeros)

    def test_make_bids_consumer(self):
        """Test basic functionality of BuildingAgent's make_bids method."""
        bids = self.building_agent_cons.make_bids(SOME_DATETIME)
        self.assertEqual(bids[0].resource, Resource.ELECTRICITY)
        self.assertEqual(bids[0].action, Action.BUY)
        self.assertTrue(bids[0].quantity > 0)
        self.assertTrue(bids[0].price > 0)

    def test_make_bids_producer(self):
        """Test basic functionality of BuildingAgent's make_bids method."""
        bids = self.building_agent_prod.make_bids(SOME_DATETIME)
        self.assertEqual(bids[0].resource, Resource.ELECTRICITY)
        self.assertEqual(bids[0].action, Action.SELL)
        self.assertTrue(bids[0].quantity > 0)
        self.assertTrue(bids[0].price > 0)

    def test_make_prognosis(self):
        """Test basic functionality of BuildingAgent's make_prognosis method."""
        prognosis_consumer = self.building_agent_cons.make_prognosis(SOME_DATETIME, Resource.ELECTRICITY)
        self.assertFalse(np.isnan(prognosis_consumer))
        self.assertTrue(prognosis_consumer > 0)
        prognosis_producer = self.building_agent_prod.make_prognosis(SOME_DATETIME, Resource.ELECTRICITY)
        self.assertFalse(np.isnan(prognosis_producer))
        self.assertTrue(prognosis_producer < 0)

    def test_make_prognosis_for_first_data_point(self):
        """BuildingAgent's make_prognosis method currently just looks up the previous actual value, so here we test
        what happens when we try to make a prognosis for the first value."""
        prognosis_consumer = self.building_agent_cons.make_prognosis(DATETIME_ARRAY[0], Resource.ELECTRICITY)
        self.assertFalse(np.isnan(prognosis_consumer))
        self.assertTrue(prognosis_consumer > 0)
        prognosis_producer = self.building_agent_prod.make_prognosis(DATETIME_ARRAY[0], Resource.ELECTRICITY)
        self.assertFalse(np.isnan(prognosis_producer))
        self.assertTrue(prognosis_producer < 0)

    def test_get_actual_usage(self):
        """Test basic functionality of BuildingAgent's get_actual_usage method."""
        usage_consumer = self.building_agent_cons.get_actual_usage(SOME_DATETIME, Resource.ELECTRICITY)
        self.assertFalse(np.isnan(usage_consumer))
        self.assertTrue(usage_consumer > 0)
        usage_producer = self.building_agent_prod.get_actual_usage(SOME_DATETIME, Resource.ELECTRICITY)
        self.assertFalse(np.isnan(usage_producer))
        self.assertTrue(usage_producer < 0)

    def test_make_trades_given_clearing_price_consumer(self):
        """Test basic functionality of BuildingAgent's make_trades_given_clearing_price method."""
        clearing_prices = {Resource.ELECTRICITY: 0.01, Resource.HEATING: np.nan}
        trades, md = self.building_agent_cons.make_trades_given_clearing_price(SOME_DATETIME, clearing_prices, [])
        self.assertEqual(2, len(trades))
        elec_trades = [x for x in trades if x.resource == Resource.ELECTRICITY]
        heat_trades = [x for x in trades if x.resource == Resource.HEATING]
        self.assertEqual(1, len(elec_trades))
        self.assertEqual(1, len(heat_trades))
        elec_trade = elec_trades[0]
        self.assertEqual(elec_trade.resource, Resource.ELECTRICITY)
        self.assertEqual(elec_trade.action, Action.BUY)
        self.assertTrue(elec_trade.quantity_pre_loss > 0)
        self.assertTrue(elec_trade.quantity_post_loss > 0)
        self.assertTrue(elec_trade.price > 0)
        self.assertEqual(elec_trade.source, self.building_agent_cons.guid)
        self.assertFalse(elec_trade.by_external)
        self.assertEqual(elec_trade.market, Market.LOCAL)
        self.assertEqual(elec_trade.period, SOME_DATETIME)

    def test_make_trades_given_low_clearing_price_producer(self):
        """Test basic functionality of BuildingAgent's make_trades_given_clearing_price method."""
        clearing_prices = {Resource.ELECTRICITY: 0.01, Resource.HEATING: np.nan}
        trades, md = self.building_agent_prod.make_trades_given_clearing_price(SOME_DATETIME, clearing_prices, [])
        self.assertEqual(1, len(trades))
        elec_trades = [x for x in trades if x.resource == Resource.ELECTRICITY]
        heat_trades = [x for x in trades if x.resource == Resource.HEATING]
        self.assertEqual(1, len(elec_trades))
        self.assertEqual(0, len(heat_trades))
        elec_trade = elec_trades[0]
        self.assertEqual(elec_trade.resource, Resource.ELECTRICITY)
        self.assertEqual(elec_trade.action, Action.SELL)
        self.assertTrue(elec_trade.quantity_pre_loss > 0)
        self.assertTrue(elec_trade.quantity_post_loss > 0)
        self.assertTrue(elec_trade.price >= MIN_NORDPOOL_PRICE)
        self.assertEqual(elec_trade.source, self.building_agent_prod.guid)
        self.assertFalse(elec_trade.by_external)
        self.assertEqual(elec_trade.market, Market.EXTERNAL)  # Very low local price, so should sell to external
        self.assertEqual(elec_trade.period, SOME_DATETIME)

    def test_make_trades_given_high_clearing_price_producer(self):
        """Test basic functionality of BuildingAgent's make_trades_given_clearing_price method."""
        clearing_prices = {Resource.ELECTRICITY: 100.0, Resource.HEATING: np.nan}
        trades, md = self.building_agent_prod.make_trades_given_clearing_price(SOME_DATETIME, clearing_prices, [])
        self.assertEqual(1, len(trades))
        elec_trades = [x for x in trades if x.resource == Resource.ELECTRICITY]
        heat_trades = [x for x in trades if x.resource == Resource.HEATING]
        self.assertEqual(1, len(elec_trades))
        self.assertEqual(0, len(heat_trades))
        elec_trade = elec_trades[0]
        self.assertEqual(elec_trade.resource, Resource.ELECTRICITY)
        self.assertEqual(elec_trade.action, Action.SELL)
        self.assertTrue(elec_trade.quantity_pre_loss > 0)
        self.assertTrue(elec_trade.quantity_post_loss > 0)
        self.assertAlmostEqual(elec_trade.price, clearing_prices[Resource.ELECTRICITY])
        self.assertEqual(elec_trade.source, self.building_agent_prod.guid)
        self.assertFalse(elec_trade.by_external)
        self.assertEqual(elec_trade.market, Market.LOCAL)  # Very low local price, so should sell to external
        self.assertEqual(elec_trade.period, SOME_DATETIME)

    def test_make_trades_with_0(self):
        """Test that when the net consumption is 0, BuildingAgent's make_trades_given_clearing_price method returns an
        empty list."""
        clearing_prices = {Resource.ELECTRICITY: 1.0, Resource.HEATING: np.nan}
        trades, md = self.building_agent_zeros.make_trades_given_clearing_price(SOME_DATETIME, clearing_prices, [])
        self.assertEqual(0, len(trades))


class TestBuildingAgentHeatPump(TestCase):
    # Verify instantiation
    # Digital twin
    rng = np.random.default_rng(0)  # set random seed
    elec_values = rng.uniform(0, 100.0, len(DATETIME_ARRAY))
    heat_values = rng.uniform(0, 100.0, len(DATETIME_ARRAY))
    building_digital_twin = StaticDigitalTwin(electricity_usage=pd.Series(elec_values, index=DATETIME_ARRAY),
                                              heating_usage=pd.Series(heat_values, index=DATETIME_ARRAY))
    # Create agent with 2 heat pumps, default COP
    building_agent_2_pumps_default_cop = BuildingAgent(electricity_pricing=electricity_pricing,
                                                       heat_pricing=heat_pricing,
                                                       digital_twin=building_digital_twin,
                                                       nbr_heat_pumps=2)
    # Create agent with 3 pumps, COP = 4.3
    building_agent_3_pumps_custom_cop = BuildingAgent(electricity_pricing=electricity_pricing,
                                                      heat_pricing=heat_pricing,
                                                      digital_twin=building_digital_twin,
                                                      nbr_heat_pumps=3, coeff_of_perf=4.3)

    def test_construct_workloads_df(self):
        """Test that when a BuildingAgent doesn't have any heat pumps, the workloads data frame is still created as
        expected, with just one row, corresponding to not running any heat pump."""
        with_0_pumps = construct_workloads_data(None, 0)
        self.assertEqual(1, len(with_0_pumps))
        self.assertEqual(0, list(with_0_pumps.keys())[0])

    def test_workloads_data(self):
        """Assert that when a different COP is specified, this is reflected in the workloads_data"""
        workloads_data_low_cop = self.building_agent_3_pumps_custom_cop.workloads_data
        workloads_data_high_cop = self.building_agent_2_pumps_default_cop.workloads_data
        for i in np.arange(1, 10):
            lower_output = workloads_data_low_cop[i][1]
            higher_output = workloads_data_high_cop[i][1]
            self.assertTrue(lower_output < higher_output)

    def test_optimal_workload(self):
        """Test calculation of optimal workload"""
        optimal_workload = self.building_agent_2_pumps_default_cop.calculate_optimal_workload(12, 60, 2, 0.5)
        self.assertEqual(6, optimal_workload)  # 7 if agent is allowed to sell heat

    def test_bid_with_heat_pump(self):
        """Test that bidding works as intended in a building agent which has some heat pumps."""
        bids = self.building_agent_2_pumps_default_cop.make_bids(SOME_DATETIME, {})
        self.assertEqual(2, len(bids))
        heat_bid = [x for x in bids if x.resource == Resource.HEATING][0]
        self.assertEqual(Action.BUY, heat_bid.action)

    def test_trade_with_heat_pump(self):
        """Test that constructing of trades works as intended in a building agent which has some heat pumps."""
        clearing_prices = {Resource.ELECTRICITY: 1.0, Resource.HEATING: 1.5}
        trades, md = self.building_agent_2_pumps_default_cop.make_trades_given_clearing_price(SOME_DATETIME,
                                                                                              clearing_prices, [])
        self.assertEqual(2, len(trades))
        heat_trade = [x for x in trades if x.resource == Resource.HEATING]
        self.assertEqual(1, len(heat_trade))


class TestPVAgent(TestCase):
    pv_prod_series = calculate_solar_prod(irradiation_data, 24324.3, 0.165)
    pv_digital_twin = StaticDigitalTwin(electricity_production=pv_prod_series)
    tornet_pv_agent = PVAgent(electricity_pricing, pv_digital_twin)

    def test_make_bids(self):
        """Test basic functionality of PVAgent's make_bids method."""
        bids = self.tornet_pv_agent.make_bids(datetime(2019, 7, 7, 11, 0, 0, tzinfo=timezone.utc))
        self.assertEqual(Resource.ELECTRICITY, bids[0].resource)
        self.assertEqual(Action.SELL, bids[0].action)
        self.assertAlmostEqual(325.1019614111333, bids[0].quantity)
        self.assertAlmostEqual(2.8295860496253016, bids[0].price)<|MERGE_RESOLUTION|>--- conflicted
+++ resolved
@@ -8,20 +8,12 @@
 
 from tests import utility_test_objects
 
-<<<<<<< HEAD
-from tradingplatformpoc import data_store
 from tradingplatformpoc.agent.battery_agent import BatteryAgent
 from tradingplatformpoc.agent.building_agent import BuildingAgent, construct_workloads_data
 from tradingplatformpoc.agent.grid_agent import GridAgent
 from tradingplatformpoc.agent.pv_agent import PVAgent
+from tradingplatformpoc.data.preproccessing import read_energy_data
 from tradingplatformpoc.digitaltwin.battery import Battery
-=======
-from tradingplatformpoc.agent.building_agent import BuildingAgent, construct_workloads_data
-from tradingplatformpoc.agent.grid_agent import GridAgent
-from tradingplatformpoc.agent.pv_agent import PVAgent
-from tradingplatformpoc.agent.storage_agent import StorageAgent
-from tradingplatformpoc.data.preproccessing import read_energy_data
->>>>>>> 8b746ae2
 from tradingplatformpoc.digitaltwin.static_digital_twin import StaticDigitalTwin
 from tradingplatformpoc.market.bid import Action, NetBidWithAcceptanceStatus, Resource
 from tradingplatformpoc.market.trade import Market, Trade
@@ -213,17 +205,10 @@
             self.electricity_grid_agent.calculate_external_trades(trades_excl_external, clearing_prices)
 
 
-<<<<<<< HEAD
 class TestBatteryAgent(unittest.TestCase):
     twin = Battery(max_capacity_kwh=1000, max_charge_rate_fraction=0.1, max_discharge_rate_fraction=0.1,
                    discharging_efficiency=0.93)
-    battery_agent = BatteryAgent(data_store_entity, twin, 168, 20, 80)
-=======
-class TestStorageAgent(unittest.TestCase):
-    twin = StorageDigitalTwin(max_capacity_kwh=1000, max_charge_rate_fraction=0.1, max_discharge_rate_fraction=0.1,
-                              discharging_efficiency=0.93)
-    battery_agent = StorageAgent(electricity_pricing, twin, Resource.ELECTRICITY, 168, 20, 80)
->>>>>>> 8b746ae2
+    battery_agent = BatteryAgent(electricity_pricing, twin, 168, 20, 80)
 
     def test_make_bids(self):
         """Test basic functionality of BatteryAgent's make_bids method."""
@@ -238,34 +223,19 @@
     def test_make_bids_when_nonempty(self):
         """Test that BatteryAgent make_bids method returns 2 bids, when the digital twin's capacity is neither full nor
         empty."""
-<<<<<<< HEAD
         non_empty_twin = Battery(max_capacity_kwh=1000, max_charge_rate_fraction=0.1,
                                  max_discharge_rate_fraction=0.1, discharging_efficiency=0.93,
                                  start_capacity_kwh=500)
-        ba = BatteryAgent(data_store_entity, non_empty_twin, 168, 20, 80)
-=======
-        non_empty_twin = StorageDigitalTwin(max_capacity_kwh=1000, max_charge_rate_fraction=0.1,
-                                            max_discharge_rate_fraction=0.1, discharging_efficiency=0.93,
-                                            start_capacity_kwh=500)
-        ba = StorageAgent(electricity_pricing, non_empty_twin, Resource.ELECTRICITY, 168, 20, 80)
->>>>>>> 8b746ae2
+        ba = BatteryAgent(electricity_pricing, non_empty_twin, 168, 20, 80)
         bids = ba.make_bids(SOME_DATETIME, {})
         self.assertEqual(2, len(bids))
 
     def test_make_bids_when_full(self):
-<<<<<<< HEAD
         """Test that BatteryAgent make_bids method only returns 1 bid, when the digital twin's capacity is full."""
         full_twin = Battery(max_capacity_kwh=1000, max_charge_rate_fraction=0.1,
                             max_discharge_rate_fraction=0.1, discharging_efficiency=0.93,
                             start_capacity_kwh=1000)
-        ba = BatteryAgent(data_store_entity, full_twin, 168, 20, 80)
-=======
-        """Test that StorageAgent make_bids method only returns 1 bid, when the digital twin's capacity is full."""
-        full_twin = StorageDigitalTwin(max_capacity_kwh=1000, max_charge_rate_fraction=0.1,
-                                       max_discharge_rate_fraction=0.1, discharging_efficiency=0.93,
-                                       start_capacity_kwh=1000)
-        ba = StorageAgent(electricity_pricing, full_twin, Resource.ELECTRICITY, 168, 20, 80)
->>>>>>> 8b746ae2
+        ba = BatteryAgent(electricity_pricing, full_twin, 168, 20, 80)
         bids = ba.make_bids(SOME_DATETIME, {})
         self.assertEqual(1, len(bids))
         self.assertEqual(Action.SELL, bids[0].action)
