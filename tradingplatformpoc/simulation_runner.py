--- conflicted
+++ resolved
@@ -2,12 +2,8 @@
 import json
 import logging
 import pickle
-<<<<<<< HEAD
 import shutil
-from typing import Dict, List
-=======
 from typing import Collection, Dict, List, Tuple
->>>>>>> eb0df0f4
 
 import pandas as pd
 
