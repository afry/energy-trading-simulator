--- conflicted
+++ resolved
@@ -3,33 +3,7 @@
 import pandas as pd
 from pkg_resources import resource_filename
 
-<<<<<<< HEAD
-from tradingplatformpoc.trading_platform_utils import minus_n_hours
-
-
-def calculate_solar_prod(irradiation_data, pv_sqm, pv_efficiency):
-    """
-    Calculates the solar energy production from some solar panels, given irradiation, total size of solar panels, and
-    their efficiency.
-
-    Parameters
-    ----------
-    irradiation_data : pd.Series
-        Irradiation data per datetime, in W/m2
-    pv_sqm : float
-        Total square meterage of solar panels
-    pv_efficiency : float
-        Efficiency of solar panels
-
-    Returns
-    -------
-    pd.Series
-        The solar energy production in kWh
-    """
-    return irradiation_data * pv_sqm * pv_efficiency / 1000
-=======
-from tradingplatformpoc.trading_platform_utils import calculate_solar_prod
->>>>>>> 4c0b116a
+from tradingplatformpoc.trading_platform_utils import minus_n_hours, calculate_solar_prod
 
 
 class DataStore:
