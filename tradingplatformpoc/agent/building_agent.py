import datetime
import logging
import math
from typing import Any, Dict, List, Optional, Tuple, Union

import numpy as np

from tradingplatformpoc import trading_platform_utils
from tradingplatformpoc.agent.iagent import IAgent, get_price_and_market_to_use_when_buying, \
    get_price_and_market_to_use_when_selling
from tradingplatformpoc.digitaltwin.heat_pump import HIGH_HEAT_FORWARD_TEMP, LOW_HEAT_FORWARD_TEMP, \
    calculate_for_all_workloads
from tradingplatformpoc.digitaltwin.static_digital_twin import StaticDigitalTwin
from tradingplatformpoc.market.bid import Action, GrossBid, NetBidWithAcceptanceStatus, Resource
from tradingplatformpoc.market.trade import Trade, TradeMetadataKey
from tradingplatformpoc.price.electricity_price import ElectricityPrice
from tradingplatformpoc.price.heating_price import HeatingPrice
from tradingplatformpoc.simulation_runner.simulation_utils import get_local_price_if_exists_else_external_estimate

logger = logging.getLogger(__name__)


class BuildingAgent(IAgent):

    heat_pricing: HeatingPrice
    electricity_pricing: ElectricityPrice
    digital_twin: StaticDigitalTwin
    n_heat_pumps: int
<<<<<<< HEAD
    workloads_data: np.array
=======
    workloads_data_high_heat: OrderedDict[int, Tuple[float, float]]  # Keys should be strictly increasing
    workloads_data_low_heat: OrderedDict[int, Tuple[float, float]]  # Keys should be strictly increasing
>>>>>>> ad9340fc
    allow_sell_heat: bool

    def __init__(self, heat_pricing: HeatingPrice, electricity_pricing: ElectricityPrice,
                 digital_twin: StaticDigitalTwin, nbr_heat_pumps: int = 0,
                 coeff_of_perf: Optional[float] = None, guid="BuildingAgent"):
        super().__init__(guid)
        self.heat_pricing = heat_pricing
        self.electricity_pricing = electricity_pricing
        self.digital_twin = digital_twin
        self.n_heat_pumps = nbr_heat_pumps
        self.workloads_data_high_heat = construct_workloads_data(coeff_of_perf, nbr_heat_pumps, HIGH_HEAT_FORWARD_TEMP)
        self.workloads_data_low_heat = construct_workloads_data(coeff_of_perf, nbr_heat_pumps, LOW_HEAT_FORWARD_TEMP)
        self.allow_sell_heat = False

    def make_bids(self, period: datetime.datetime, clearing_prices_historical: Union[Dict[datetime.datetime, Dict[
            Resource, float]], None] = None) -> List[GrossBid]:
        # The building should make a bid for purchasing energy, or selling if it has a surplus
        prev_period = trading_platform_utils.minus_n_hours(period, 1)
        prev_prices = get_local_price_if_exists_else_external_estimate(
            prev_period, clearing_prices_historical, [self.electricity_pricing, self.heat_pricing])
        return self.make_bids_with_heat_pump(period, prev_prices[Resource.ELECTRICITY],
                                             prev_prices[Resource.HEATING])

    def make_prognosis(self, period: datetime.datetime, resource: Resource) -> float:
        # The building should make a prognosis for how much energy will be required
        prev_trading_period = trading_platform_utils.minus_n_hours(period, 1)
        try:
            electricity_demand_prev = self.digital_twin.get_consumption(prev_trading_period, resource)
            electricity_prod_prev = self.digital_twin.get_production(prev_trading_period, resource)
        except KeyError:
            # First time step, haven't got a previous value to use. Will go with a perfect prediction here
            electricity_demand_prev = self.digital_twin.get_consumption(period, resource)
            electricity_prod_prev = self.digital_twin.get_production(period, resource)
        return electricity_demand_prev - electricity_prod_prev

    def get_actual_usage(self, period: datetime.datetime, resource: Resource) -> float:
        actual_consumption = self.digital_twin.get_consumption(period, resource)
        actual_production = self.digital_twin.get_production(period, resource)
        return actual_consumption - actual_production

    def make_trades_given_clearing_price(self, period: datetime.datetime, clearing_prices: Dict[Resource, float],
                                         accepted_bids_for_agent: List[NetBidWithAcceptanceStatus]) -> \
            Tuple[List[Trade], Dict[TradeMetadataKey, Any]]:
        trades = []
        elec_retail_price = self.electricity_pricing.\
            get_estimated_retail_price(period, True)
        elec_wholesale_price = self.electricity_pricing.\
            get_estimated_wholesale_price(period)
        heat_retail_price = self.heat_pricing.\
            get_estimated_retail_price(period, True)
        heat_wholesale_price = self.heat_pricing.\
            get_estimated_wholesale_price(period)

        # TODO: Get demand of low- and high-heat, figure out what can be bought on the local market, and what we'll have
        #  to generate ourselves
        elec_net_consumption_pred = self.make_prognosis(period, Resource.ELECTRICITY)
        heat_net_consumption_pred = self.make_prognosis(period, Resource.HEATING)
        elec_clearing_price = clearing_prices[Resource.ELECTRICITY]
        heat_clearing_price = clearing_prices[Resource.HEATING]
        # Re-calculate optimal workload, now that prices are known
<<<<<<< HEAD
        workload_to_use, elec_needed_for_1_heat_pump, heat_output_for_1_heat_pump = \
            self.calculate_optimal_workload(elec_net_consumption_pred, heat_net_consumption_pred,
                                            elec_clearing_price, heat_clearing_price)
=======
        workload_to_use = self.calculate_optimal_workload(elec_net_consumption_pred, heat_net_consumption_pred,
                                                          elec_clearing_price, heat_clearing_price)
        elec_needed_for_1_heat_pump = self.workloads_data_high_heat[workload_to_use][0]
        heat_output_for_1_heat_pump = self.workloads_data_high_heat[workload_to_use][1]
>>>>>>> ad9340fc

        # Now, the trading period "happens", some resources are consumed, some produced...
        elec_usage = self.get_actual_usage(period, Resource.ELECTRICITY)
        heat_usage = self.get_actual_usage(period, Resource.HEATING)
        elec_net_consumption_incl_pump = elec_usage + elec_needed_for_1_heat_pump * self.n_heat_pumps
        heat_net_consumption_incl_pump = heat_usage - heat_output_for_1_heat_pump * self.n_heat_pumps

        if elec_net_consumption_incl_pump > 0:
            # Positive net consumption, so need to buy electricity
            price_to_use, market_to_use = get_price_and_market_to_use_when_buying(elec_clearing_price,
                                                                                  elec_retail_price)
            trades.append(self.construct_elec_trade(period=period, action=Action.BUY,
                                                    quantity=elec_net_consumption_incl_pump,
                                                    price=price_to_use, market=market_to_use))
        elif elec_net_consumption_incl_pump < 0:
            # Negative net consumption, meaning there is a surplus, which the agent will sell
            price_to_use, market_to_use = get_price_and_market_to_use_when_selling(elec_clearing_price,
                                                                                   elec_wholesale_price)
            # NOTE: Here we assume that even if we sell electricity on the "external market", we still pay
            # the internal electricity tax, and the internal grid fee
            trades.append(self.construct_elec_trade(period=period, action=Action.SELL,
                                                    quantity=-elec_net_consumption_incl_pump,
                                                    price=price_to_use, market=market_to_use,
                                                    tax_paid=self.electricity_pricing.elec_tax_internal,
                                                    grid_fee_paid=self.electricity_pricing
                                                    .elec_grid_fee_internal))
        if heat_net_consumption_incl_pump > 0:
            # Positive net consumption, so need to buy heating
            price_to_use, market_to_use = get_price_and_market_to_use_when_buying(heat_clearing_price,
                                                                                  heat_retail_price)
            trades.append(self.construct_buy_heat_trade(period=period, quantity_needed=heat_net_consumption_incl_pump,
                                                        price=price_to_use, market=market_to_use,
                                                        heat_transfer_loss_per_side=self.heat_pricing
                                                        .heat_transfer_loss_per_side))
        elif heat_net_consumption_incl_pump < 0:
            # Negative net consumption, meaning there is a surplus, which the agent will sell
            if self.allow_sell_heat:
                price_to_use, market_to_use = get_price_and_market_to_use_when_selling(heat_clearing_price,
                                                                                       heat_wholesale_price)
                trades.append(self.construct_sell_heat_trade(period=period, quantity=-heat_net_consumption_incl_pump,
                                                             price=price_to_use, market=market_to_use,
                                                             heat_transfer_loss_per_side=self.heat_pricing
                                                             .heat_transfer_loss_per_side))
            else:
                logger.debug('For period {}, had excess heat of {:.2f} kWh, but could not sell that surplus. This heat '
                             'will be seen as having effectively vanished'.
                             format(period, -heat_net_consumption_incl_pump))
                # Notes here: Perhaps this surplus could be exported to an accumulator tank.
                # If not, then in reality what would presumably happen is that the buildings would be heated up more
                # than necessary, which would presumably lower the heat demand in subsequent periods. This is left as
                # a possible future improvement.
        return trades, {TradeMetadataKey.HEAT_PUMP_WORKLOAD: workload_to_use}

    def make_bids_with_heat_pump(self, period: datetime.datetime, pred_elec_price: float, pred_heat_price: float) -> \
            List[GrossBid]:
        """
        Note that if the agent doesn't have any heat pumps, this method will still work.
        """

        # TODO: Get demand of low- and high-heat, figure out what can be bought on the local market, and what we'll have
        #  to generate ourselves

        heat_net_consumption = self.make_prognosis(period, Resource.HEATING)
        elec_net_consumption = self.make_prognosis(period, Resource.ELECTRICITY)  # Negative means net production
<<<<<<< HEAD
        workload_to_use, elec_needed_for_1_heat_pump, heat_output_for_1_heat_pump = \
            self.calculate_optimal_workload(elec_net_consumption, heat_net_consumption, pred_elec_price,
                                            pred_heat_price)
=======
        workload_to_use = self.calculate_optimal_workload(elec_net_consumption, heat_net_consumption, pred_elec_price,
                                                          pred_heat_price)
        elec_needed_for_1_heat_pump = self.workloads_data_high_heat[workload_to_use][0]
        heat_output_for_1_heat_pump = self.workloads_data_high_heat[workload_to_use][1]
>>>>>>> ad9340fc

        # Now we have decided what workload to use. Next, construct bids
        bids = []
        elec_net_consumption_incl_pump = elec_net_consumption + elec_needed_for_1_heat_pump * self.n_heat_pumps
        heat_net_consumption_incl_pump = heat_net_consumption - heat_output_for_1_heat_pump * self.n_heat_pumps
        if elec_net_consumption_incl_pump > 0:
            bids.append(self.construct_elec_bid(period, Action.BUY, elec_net_consumption_incl_pump, math.inf))
            # This demand must be fulfilled - therefore price is inf
        elif elec_net_consumption_incl_pump < 0:
            # What price to use here? The predicted local clearing price, or the external grid wholesale price?
            # Going with the latter
            bids.append(self.construct_elec_bid(period, Action.SELL, -elec_net_consumption_incl_pump,
                                                self.electricity_pricing.get_external_grid_buy_price(period)))
        if heat_net_consumption_incl_pump > 0:
            bids.append(self.construct_buy_heat_bid(period, heat_net_consumption_incl_pump, math.inf,
                                                    self.heat_pricing.heat_transfer_loss_per_side))
            # This demand must be fulfilled - therefore price is inf
        elif heat_net_consumption_incl_pump < 0 and self.allow_sell_heat:
            # What price to use here? The predicted local clearing price, or the external grid wholesale price?
            # External grid may not want to buy heat at all, so going with the former, for now.
            bids.append(self.construct_sell_heat_bid(period, -heat_net_consumption_incl_pump, pred_heat_price,
                                                     self.heat_pricing.heat_transfer_loss_per_side))
        return bids

    def calculate_optimal_workload(self, elec_net_consumption: float, heat_net_consumption: float,
                                   pred_elec_price: float, pred_heat_price: float) -> np.array:
        """
        Calculates the optimal workload to run the agent's heat pumps. "Optimal" is the workload which leads to the
        lowest cost - the cost stemming from the import of electricity and/or heating, minus any income from electricity
        sold.
        """
        # TODO: Probably also calculate whether to generate high- or low-tempered heat
        # Gross price, since we are interested in calculating our potential profit
        elec_sell_price = self.electricity_pricing.get_electricity_gross_internal_price(pred_elec_price)
        heat_sell_price = pred_heat_price if self.allow_sell_heat else 0

        # Columns: Workload, electricity input, heating output
<<<<<<< HEAD
        elec = self.workloads_data[:, 1]
        heat = self.workloads_data[:, 2]
=======
        workload_elec_heat_array = np.array([np.array([workload, vals[0], vals[1]])
                                             for workload, vals in self.workloads_data_high_heat.items()])
        elec = workload_elec_heat_array[:, 1]
        heat = workload_elec_heat_array[:, 2]
>>>>>>> ad9340fc

        # Calculate electricity supply and demand
        elec_net_consumption_incl_pump = elec_net_consumption + elec * self.n_heat_pumps
        elec_supply = supply(elec_net_consumption_incl_pump)
        elec_demand = demand(elec_net_consumption_incl_pump)

        # Calculate heating supply and demand
        heat_net_consumption_incl_pump = heat_net_consumption - heat * self.n_heat_pumps
        heat_supply = supply(heat_net_consumption_incl_pump)
        heat_demand = demand(heat_net_consumption_incl_pump)

        # Calculate expected cost
        incomes = elec_supply * elec_sell_price + heat_supply * heat_sell_price
        expenditures = elec_demand * pred_elec_price + heat_demand + pred_heat_price
        expected_cost = expenditures - incomes

        # Find workload for minimum expected cost
        index_of_min_cost = np.argmin(expected_cost)
        return self.workloads_data[index_of_min_cost, :]


def supply(net_consumption_incl_pump: np.ndarray) -> np.ndarray:
    """Return positive supply if consumption is negative, otherwise zero."""
    return np.absolute(np.minimum(np.zeros(len(net_consumption_incl_pump)), net_consumption_incl_pump))


def demand(net_consumption_incl_pump: np.ndarray) -> np.ndarray:
    """Return demand if consumption is positive, otherwise zero."""
    return np.maximum(np.zeros(len(net_consumption_incl_pump)), net_consumption_incl_pump)


<<<<<<< HEAD
def construct_workloads_data(coeff_of_perf: Optional[float], n_heat_pumps: int) -> \
        np.array:
=======
def construct_workloads_data(coeff_of_perf: Optional[float], n_heat_pumps: int, forward_temp_c: float) -> \
        OrderedDict[int, Tuple[float, float]]:
>>>>>>> ad9340fc
    """
    Will construct a pd.DataFrame with three columns: workload, input, and output.
    If there are no heat pumps (n_heat_pumps = 0), the returned data frame will have only one row, which corresponds
    to not running a heat pump at all.
    """
    # Could move this to heat_pump?
    if n_heat_pumps == 0:
        return np.zeros([1, 3])
    if coeff_of_perf is None:
        return calculate_for_all_workloads(forward_temp_c=forward_temp_c)
    return calculate_for_all_workloads(forward_temp_c=forward_temp_c, coeff_of_perf=coeff_of_perf)<|MERGE_RESOLUTION|>--- conflicted
+++ resolved
@@ -26,12 +26,8 @@
     electricity_pricing: ElectricityPrice
     digital_twin: StaticDigitalTwin
     n_heat_pumps: int
-<<<<<<< HEAD
-    workloads_data: np.array
-=======
-    workloads_data_high_heat: OrderedDict[int, Tuple[float, float]]  # Keys should be strictly increasing
-    workloads_data_low_heat: OrderedDict[int, Tuple[float, float]]  # Keys should be strictly increasing
->>>>>>> ad9340fc
+    workloads_data_high_heat: np.array  # Keys should be strictly increasing
+    workloads_data_low_heat: np.array  # Keys should be strictly increasing
     allow_sell_heat: bool
 
     def __init__(self, heat_pricing: HeatingPrice, electricity_pricing: ElectricityPrice,
@@ -92,16 +88,9 @@
         elec_clearing_price = clearing_prices[Resource.ELECTRICITY]
         heat_clearing_price = clearing_prices[Resource.HEATING]
         # Re-calculate optimal workload, now that prices are known
-<<<<<<< HEAD
         workload_to_use, elec_needed_for_1_heat_pump, heat_output_for_1_heat_pump = \
             self.calculate_optimal_workload(elec_net_consumption_pred, heat_net_consumption_pred,
                                             elec_clearing_price, heat_clearing_price)
-=======
-        workload_to_use = self.calculate_optimal_workload(elec_net_consumption_pred, heat_net_consumption_pred,
-                                                          elec_clearing_price, heat_clearing_price)
-        elec_needed_for_1_heat_pump = self.workloads_data_high_heat[workload_to_use][0]
-        heat_output_for_1_heat_pump = self.workloads_data_high_heat[workload_to_use][1]
->>>>>>> ad9340fc
 
         # Now, the trading period "happens", some resources are consumed, some produced...
         elec_usage = self.get_actual_usage(period, Resource.ELECTRICITY)
@@ -166,16 +155,9 @@
 
         heat_net_consumption = self.make_prognosis(period, Resource.HEATING)
         elec_net_consumption = self.make_prognosis(period, Resource.ELECTRICITY)  # Negative means net production
-<<<<<<< HEAD
         workload_to_use, elec_needed_for_1_heat_pump, heat_output_for_1_heat_pump = \
             self.calculate_optimal_workload(elec_net_consumption, heat_net_consumption, pred_elec_price,
                                             pred_heat_price)
-=======
-        workload_to_use = self.calculate_optimal_workload(elec_net_consumption, heat_net_consumption, pred_elec_price,
-                                                          pred_heat_price)
-        elec_needed_for_1_heat_pump = self.workloads_data_high_heat[workload_to_use][0]
-        heat_output_for_1_heat_pump = self.workloads_data_high_heat[workload_to_use][1]
->>>>>>> ad9340fc
 
         # Now we have decided what workload to use. Next, construct bids
         bids = []
@@ -213,15 +195,8 @@
         heat_sell_price = pred_heat_price if self.allow_sell_heat else 0
 
         # Columns: Workload, electricity input, heating output
-<<<<<<< HEAD
-        elec = self.workloads_data[:, 1]
-        heat = self.workloads_data[:, 2]
-=======
-        workload_elec_heat_array = np.array([np.array([workload, vals[0], vals[1]])
-                                             for workload, vals in self.workloads_data_high_heat.items()])
-        elec = workload_elec_heat_array[:, 1]
-        heat = workload_elec_heat_array[:, 2]
->>>>>>> ad9340fc
+        elec = self.workloads_data_high_heat[:, 1]
+        heat = self.workloads_data_high_heat[:, 2]
 
         # Calculate electricity supply and demand
         elec_net_consumption_incl_pump = elec_net_consumption + elec * self.n_heat_pumps
@@ -240,7 +215,7 @@
 
         # Find workload for minimum expected cost
         index_of_min_cost = np.argmin(expected_cost)
-        return self.workloads_data[index_of_min_cost, :]
+        return self.workloads_data_high_heat[index_of_min_cost, :]
 
 
 def supply(net_consumption_incl_pump: np.ndarray) -> np.ndarray:
@@ -253,13 +228,8 @@
     return np.maximum(np.zeros(len(net_consumption_incl_pump)), net_consumption_incl_pump)
 
 
-<<<<<<< HEAD
-def construct_workloads_data(coeff_of_perf: Optional[float], n_heat_pumps: int) -> \
+def construct_workloads_data(coeff_of_perf: Optional[float], n_heat_pumps: int, forward_temp_c: float) -> \
         np.array:
-=======
-def construct_workloads_data(coeff_of_perf: Optional[float], n_heat_pumps: int, forward_temp_c: float) -> \
-        OrderedDict[int, Tuple[float, float]]:
->>>>>>> ad9340fc
     """
     Will construct a pd.DataFrame with three columns: workload, input, and output.
     If there are no heat pumps (n_heat_pumps = 0), the returned data frame will have only one row, which corresponds
