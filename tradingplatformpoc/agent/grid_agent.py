import datetime
import logging
from typing import Any, Dict, Iterable, List, Tuple, Union

from tradingplatformpoc.agent.iagent import IAgent
from tradingplatformpoc.bid import Action, GrossBid, NetBidWithAcceptanceStatus, Resource
from tradingplatformpoc.data_store import DataStore
from tradingplatformpoc.trade import Market, Trade, TradeMetadataKey

logger = logging.getLogger(__name__)


class GridAgent(IAgent):
    resource: Resource
    max_transfer_per_hour: float

    def __init__(self, data_store: DataStore, resource: Resource, max_transfer_per_hour=10000, guid="GridAgent"):
        super().__init__(guid, data_store)
        self.resource = resource
        self.max_transfer_per_hour = max_transfer_per_hour
        self.resource_loss_per_side = (data_store.heat_transfer_loss_per_side if self.resource == Resource.HEATING
                                       else 0)

    def make_bids(self, period: datetime.datetime, clearing_prices_historical: Union[Dict[datetime.datetime, Dict[
            Resource, float]], None] = None) -> List[GrossBid]:
        # Submit a bid to sell energy
        # Sell up to MAX_TRANSFER_PER_HOUR kWh at get_estimated_gross_retail_price(period)
        retail_price = self.data_store.get_estimated_retail_price(period, self.resource, False)
        bid_to_sell = self.construct_gross_bid(Action.SELL, self.resource, self.max_transfer_per_hour, retail_price)
        # Note: In FED, this agent also submits a BUY bid at "wholesale price". To implement this, we'd need a way
        # for the market solver to know that such a bid doesn't _have to_ be filled. Not sure how this was handled in
        # FED. For us, the "wholesale price" comes into the pricing through the other selling agents: They check what
        # the wholesale price is, and then set that as a lowest-allowed asking price for their sell bids (since if the
        # local price was to be lower than that, those agents would just sell directly to the external grid instead).
        return [bid_to_sell]

    def construct_gross_bid(self, action, resource, quantity, price) -> GrossBid:
        return GrossBid(action, resource, quantity, price, self.guid, True)

    def make_prognosis(self, period: datetime.datetime, resource: Resource) -> float:
        # FUTURE: Make prognoses of the price, instead of using actual? Although we are already using the day-ahead?
        pass

    def get_actual_usage(self, period: datetime.datetime, resource: Resource) -> float:
        pass

    def make_trades_given_clearing_price(self, period: datetime.datetime, clearing_prices: Dict[Resource, float],
                                         accepted_bids_for_agent: List[NetBidWithAcceptanceStatus]) -> \
            Tuple[List[Trade], Dict[TradeMetadataKey, Any]]:
        # The external grid is used to make up for any differences on the local market. Therefore these will be
        # calculated at a later stage (in calculate_external_trades)
        return [], {}

    def calculate_external_trades(self, trades_excl_external: Iterable[Trade], clearing_prices: Dict[Resource, float]) \
            -> List[Trade]:
        trades_to_add: List[Trade] = []

        trades_for_this_resource = [trade for trade in trades_excl_external if trade.resource == self.resource]

        if len(trades_for_this_resource) == 0:
            return []

        all_periods = set([trade.period for trade in trades_for_this_resource])
        if len(all_periods) > 1:
            raise RuntimeError("When calculating external trades, received trades for more than 1 trading period!")
        period = all_periods.pop()

        trades_for_period_resource = [trade for trade in trades_for_this_resource if trade.period == period]
        # Using "estimated" price here rather than "exact", so we're gonna have to calculate the difference between
        # them, and who pays that, at a later stage
        retail_price = self.data_store.get_estimated_retail_price(period, self.resource, True)
        wholesale_price = self.data_store.get_estimated_wholesale_price(period, self.resource)

        self.calculate_external_trades_for_resource_and_market(Market.LOCAL, period, self.resource,
                                                               trades_for_period_resource, trades_to_add,
                                                               retail_price, wholesale_price,
                                                               clearing_prices[self.resource])
        self.calculate_external_trades_for_resource_and_market(Market.EXTERNAL, period, self.resource,
                                                               trades_for_period_resource, trades_to_add,
                                                               retail_price, wholesale_price,
                                                               clearing_prices[self.resource])
        return trades_to_add

    def calculate_external_trades_for_resource_and_market(self, market: Market, period: datetime.datetime,
                                                          resource: Resource, trades_for_this_resource: Iterable[Trade],
                                                          trades_to_add: List[Trade], retail_price: float,
                                                          wholesale_price: float, local_clearing_price: float):
        trades_for_this_resource_and_market = [trade for trade in trades_for_this_resource if trade.market == market]
        sum_buys = sum(
            [trade.quantity_pre_loss for trade in trades_for_this_resource_and_market if trade.action == Action.BUY])
        sum_sells = sum(
            [trade.quantity_post_loss for trade in trades_for_this_resource_and_market if trade.action == Action.SELL])
        if sum_buys > sum_sells:
            deficit_in_market = sum_buys - sum_sells
            need_to_provide = deficit_in_market / (1 - self.resource_loss_per_side)
            tax_to_pay = self.data_store.elec_tax if resource == Resource.ELECTRICITY else 0
            trades_to_add.append(
                Trade(Action.SELL, resource, need_to_provide, retail_price, self.guid, True, market, period,
<<<<<<< HEAD
                      tax_paid=tax_to_pay))
=======
                      self.resource_loss_per_side))
>>>>>>> 77b11da7
            if market == Market.LOCAL:
                if local_clearing_price < retail_price:
                    # What happened here is that the market solver believed that locally produced energy would cover
                    # the needs of all agents, but it turned out to not be the case, so we had to import some energy
                    # from the external grid, at a higher price than the local price. Some penalisation will be
                    # applied in the balance manager.
                    logger.debug("In period {}: External grid sells at {:.5f} SEK/kWh to the local market, but the "
                                 "clearing price was {:.5f} SEK/kWh.".
                                 format(period, retail_price, local_clearing_price))
                elif local_clearing_price - retail_price > 1e-10:
                    logger.warning("In period {}: Unexpected result: Local clearing price higher than external retail "
                                   "price".format(period))
        elif sum_buys < sum_sells:
            surplus_in_market = sum_sells - sum_buys
            need_to_buy = surplus_in_market * (1 - self.resource_loss_per_side)
            trades_to_add.append(
                Trade(Action.BUY, resource, need_to_buy, wholesale_price, self.guid, True, market, period,
                      self.resource_loss_per_side))
            if market == Market.LOCAL:
                if local_clearing_price > wholesale_price:
                    # What happened here is that the market solver believed that there would be a local deficit,
                    # but it turned out to not be the case, instead there was a local surplus. So, producing agents
                    # had to export some energy to the external grid, at a lower price than the local price. Some
                    # penalisation will be applied in the balance manager.
                    logger.debug("In period {}: External grid buys at {:.5f} SEK/kWh from the local market, but the "
                                 "clearing price was {:.5f} SEK/kWh".
                                 format(period, wholesale_price, local_clearing_price))
                elif wholesale_price - local_clearing_price > 1e-10:
                    logger.warning("In period {}: Unexpected result: Local clearing price lower than external "
                                   "wholesale price".format(period))<|MERGE_RESOLUTION|>--- conflicted
+++ resolved
@@ -96,11 +96,10 @@
             tax_to_pay = self.data_store.elec_tax if resource == Resource.ELECTRICITY else 0
             trades_to_add.append(
                 Trade(Action.SELL, resource, need_to_provide, retail_price, self.guid, True, market, period,
-<<<<<<< HEAD
+                      loss=self.resource_loss_per_side,
                       tax_paid=tax_to_pay))
-=======
-                      self.resource_loss_per_side))
->>>>>>> 77b11da7
+                Trade(Action.SELL, resource, need_to_provide, retail_price, self.guid, True, market, period,
+                      loss=self.resource_loss_per_side))
             if market == Market.LOCAL:
                 if local_clearing_price < retail_price:
                     # What happened here is that the market solver believed that locally produced energy would cover
@@ -118,7 +117,7 @@
             need_to_buy = surplus_in_market * (1 - self.resource_loss_per_side)
             trades_to_add.append(
                 Trade(Action.BUY, resource, need_to_buy, wholesale_price, self.guid, True, market, period,
-                      self.resource_loss_per_side))
+                      loss=self.resource_loss_per_side))
             if market == Market.LOCAL:
                 if local_clearing_price > wholesale_price:
                     # What happened here is that the market solver believed that there would be a local deficit,
