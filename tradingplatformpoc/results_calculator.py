from typing import Iterable

import streamlit as st

from tradingplatformpoc.agent.grid_agent import GridAgent
from tradingplatformpoc.agent.iagent import IAgent
from tradingplatformpoc.agent.storage_agent import StorageAgent
from tradingplatformpoc.bid import Action
from tradingplatformpoc.data_store import DataStore
from tradingplatformpoc.trade import Trade


def print_basic_results(agents: Iterable[IAgent], all_trades: Iterable[Trade], all_extra_costs_dict: dict,
                        data_store_entity: DataStore):
    st.write(""" ## Results: """)
    for agent in agents:
        print_basic_results_for_agent(agent, all_trades, all_extra_costs_dict, data_store_entity)


def print_basic_results_for_agent(agent: IAgent, all_trades: Iterable[Trade], all_extra_costs_dict: dict,
                                  data_store_entity: DataStore):
    trades_for_agent = [x for x in all_trades if x.source == agent.guid]
    all_extra_costs = list(all_extra_costs_dict.values())

    quantity_bought = sum([x.quantity for x in trades_for_agent if x.action == Action.BUY])
    quantity_sold = sum([x.quantity for x in trades_for_agent if x.action == Action.SELL])
    sek_bought_for = sum([x.quantity * x.price for x in trades_for_agent if x.action == Action.BUY])
    sek_sold_for = sum([x.quantity * x.price for x in trades_for_agent if x.action == Action.SELL])

    if not isinstance(agent, GridAgent):
        extra_costs_for_agent = sum([d[agent.guid] for d in all_extra_costs if (agent.guid in d.keys())])
        saved_on_buy, saved_on_sell = get_savings_vs_only_external(
            data_store_entity, trades_for_agent)
        if sek_bought_for > 0:
<<<<<<< HEAD
            print_message("For agent {} saved {:.2f} SEK when buying electricity by using local market, versus buying "
=======
            print_message("For agent {} saved {:.2f} SEK when buying energy by using local market, versus buying "
>>>>>>> 0d1e49d9
                          "everything from external grid, saving of {:.2f}%".
                          format(agent.guid, saved_on_buy, 100.0 * saved_on_buy / sek_bought_for))
        if sek_sold_for > 0:
            print_message(
<<<<<<< HEAD
                "For agent {} saved {:.2f} SEK when selling electricity by using local market, versus selling "
=======
                "For agent {} saved {:.2f} SEK when selling energy by using local market, versus selling "
>>>>>>> 0d1e49d9
                "everything to external grid, saving of {:.2f}%".
                format(agent.guid, saved_on_sell, 100.0 * saved_on_sell / sek_sold_for))

        print_message(
            "For agent {} was penalized with a total of {:.2f} SEK due to inaccurate projections. This brought "
            "total savings to {:.2f} SEK".
            format(agent.guid, extra_costs_for_agent, saved_on_buy + saved_on_sell - extra_costs_for_agent))

        if isinstance(agent, StorageAgent):
            total_profit = sek_sold_for - sek_bought_for
            print_message("For agent {} total profit was {:.2f} SEK".format(agent.guid, total_profit))

    print_message("For agent {} quantity bought was {:.2f} kWh".format(agent.guid, quantity_bought))
    print_message("For agent {} quantity sold was {:.2f} kWh".format(agent.guid, quantity_sold))

    if quantity_bought > 0:
        avg_buy_price = sek_bought_for / quantity_bought
        print_message("For agent {} average buy price was {:.3f} SEK/kWh".format(agent.guid, avg_buy_price))
    if quantity_sold > 0:
        avg_sell_price = sek_sold_for / quantity_sold
        print_message("For agent {} average sell price was {:.3f} SEK/kWh".format(agent.guid, avg_sell_price))


def get_savings_vs_only_external(data_store_entity: DataStore, trades_for_agent: Iterable[Trade]):
    saved_on_buy_vs_using_only_external = 0
    saved_on_sell_vs_using_only_external = 0
    for trade in trades_for_agent:
        period = trade.period
        resource = trade.resource
        external_retail_price = data_store_entity.get_retail_price(period, resource)
        external_wholesale_price = data_store_entity.get_wholesale_price(period, resource)
        if trade.action == Action.BUY:
            saved_on_buy_vs_using_only_external = saved_on_buy_vs_using_only_external + \
                trade.quantity * (external_retail_price - trade.price)
        elif trade.action == Action.SELL:
            saved_on_sell_vs_using_only_external = saved_on_sell_vs_using_only_external + \
                trade.quantity * (trade.price - external_wholesale_price)
    return saved_on_buy_vs_using_only_external, saved_on_sell_vs_using_only_external


def print_message(message: str):
    print(message)
    st.write(message)<|MERGE_RESOLUTION|>--- conflicted
+++ resolved
@@ -32,20 +32,12 @@
         saved_on_buy, saved_on_sell = get_savings_vs_only_external(
             data_store_entity, trades_for_agent)
         if sek_bought_for > 0:
-<<<<<<< HEAD
-            print_message("For agent {} saved {:.2f} SEK when buying electricity by using local market, versus buying "
-=======
             print_message("For agent {} saved {:.2f} SEK when buying energy by using local market, versus buying "
->>>>>>> 0d1e49d9
                           "everything from external grid, saving of {:.2f}%".
                           format(agent.guid, saved_on_buy, 100.0 * saved_on_buy / sek_bought_for))
         if sek_sold_for > 0:
             print_message(
-<<<<<<< HEAD
-                "For agent {} saved {:.2f} SEK when selling electricity by using local market, versus selling "
-=======
                 "For agent {} saved {:.2f} SEK when selling energy by using local market, versus selling "
->>>>>>> 0d1e49d9
                 "everything to external grid, saving of {:.2f}%".
                 format(agent.guid, saved_on_sell, 100.0 * saved_on_sell / sek_sold_for))
 
