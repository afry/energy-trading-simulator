import datetime
import logging
import math
import threading
from typing import Any, Dict, List, Tuple

import pandas as pd

from tradingplatformpoc.agent.battery_agent import BatteryAgent
from tradingplatformpoc.agent.building_agent import BuildingAgent
from tradingplatformpoc.agent.grid_agent import GridAgent
from tradingplatformpoc.agent.iagent import IAgent
from tradingplatformpoc.agent.pv_agent import PVAgent
from tradingplatformpoc.app.app_threading import StoppableThread
from tradingplatformpoc.data.preproccessing import read_energy_data, read_irradiation_data, read_nordpool_data
from tradingplatformpoc.database import bulk_insert
from tradingplatformpoc.digitaltwin.battery import Battery
from tradingplatformpoc.digitaltwin.static_digital_twin import StaticDigitalTwin
from tradingplatformpoc.generate_data.generate_mock_data import get_generated_mock_data
from tradingplatformpoc.generate_data.mock_data_utils import get_elec_cons_key, \
    get_hot_tap_water_cons_key, get_space_heat_cons_key
from tradingplatformpoc.market import balance_manager
from tradingplatformpoc.market import market_solver
from tradingplatformpoc.market.balance_manager import correct_for_exact_heating_price
from tradingplatformpoc.market.bid import GrossBid, Resource
from tradingplatformpoc.market.trade import TradeMetadataKey
from tradingplatformpoc.price.electricity_price import ElectricityPrice
from tradingplatformpoc.price.heating_price import HeatingPrice
from tradingplatformpoc.simulation_runner.simulation_utils import get_external_heating_prices, \
    get_quantity_heating_sold_by_external_grid, go_through_trades_metadata, \
    net_bids_from_gross_bids
from tradingplatformpoc.sql.bid.crud import bids_to_db_dict
from tradingplatformpoc.sql.bid.models import Bid as TableBid
from tradingplatformpoc.sql.clearing_price.crud import clearing_prices_to_db_dict
from tradingplatformpoc.sql.clearing_price.models import ClearingPrice as TableClearingPrice
from tradingplatformpoc.sql.config.crud import get_all_agents_in_config, read_config
<<<<<<< HEAD
from tradingplatformpoc.sql.electricity_price.models import ElectricityPrice as TableElectricityPrice
from tradingplatformpoc.sql.extra_cost.crud import extra_costs_to_db_objects
from tradingplatformpoc.sql.heating_price.crud import external_heating_prices_to_db_objects
=======
from tradingplatformpoc.sql.extra_cost.crud import extra_costs_to_db_dict
from tradingplatformpoc.sql.extra_cost.models import ExtraCost as TableExtraCost
from tradingplatformpoc.sql.heating_price.models import HeatingPrice as TableHeatingPrice
>>>>>>> 699a7bc5
from tradingplatformpoc.sql.job.crud import create_job_if_new_config, delete_job, update_job_with_end_time
from tradingplatformpoc.sql.level.crud import levels_to_db_dict
from tradingplatformpoc.sql.level.models import Level as TableLevel
from tradingplatformpoc.sql.trade.crud import trades_to_db_dict
from tradingplatformpoc.sql.trade.models import Trade as TableTrade
from tradingplatformpoc.trading_platform_utils import calculate_solar_prod, flatten_collection, \
    get_intersection

logger = logging.getLogger(__name__)


class TradingSimulator:
    def __init__(self, config_id: str):
        self.config_id = config_id
        self.job_id = create_job_if_new_config(config_id)
        self.config_data: Dict[str, Any] = read_config(config_id)
        self.agent_specs = get_all_agents_in_config(self.config_id)

    def __call__(self):
        if (self.job_id is not None) and (self.config_data is not None):
            try:

                self.initialize_data()
                self.agents, self.grid_agents = self.initialize_agents()
                self.run()
                results = self.extract_heating_price()
                update_job_with_end_time(self.job_id)
                return results

            except Exception as e:
                logger.exception(e)
                delete_job(self.job_id)
                return None
        else:
            return None

    def initialize_data(self):
        self.config_data = self.config_data

        external_price_data = read_nordpool_data()
        self.heat_pricing: HeatingPrice = HeatingPrice(
            heating_wholesale_price_fraction=self.config_data['AreaInfo']['ExternalHeatingWholesalePriceFraction'],
            heat_transfer_loss=self.config_data['AreaInfo']["HeatTransferLoss"])
        self.electricity_pricing: ElectricityPrice = ElectricityPrice(
            elec_wholesale_offset=self.config_data['AreaInfo']['ExternalElectricityWholesalePriceOffset'],
            elec_tax=self.config_data['AreaInfo']["ElectricityTax"],
            elec_grid_fee=self.config_data['AreaInfo']["ElectricityGridFee"],
            elec_tax_internal=self.config_data['AreaInfo']["ElectricityTaxInternal"],
            elec_grid_fee_internal=self.config_data['AreaInfo']["ElectricityGridFeeInternal"],
            nordpool_data=external_price_data)

        self.buildings_mock_data: pd.DataFrame = get_generated_mock_data(self.config_id)
        self.trading_periods = pd.DatetimeIndex(get_intersection(self.buildings_mock_data.index.tolist(),
                                                self.electricity_pricing.get_external_price_data_datetimes()))\
            .sort_values()

        self.clearing_prices_historical: Dict[datetime.datetime, Dict[Resource, float]] = {}
        self.storage_levels_dict: Dict[str, Dict[datetime.datetime, float]] = {}
        self.heat_pump_levels_dict: Dict[str, Dict[datetime.datetime, float]] = {}

    def initialize_agents(self) -> Tuple[List[IAgent], List[GridAgent]]:
        # Register all agents
        # Keep a list of all agents to iterate over later
        agents: List[IAgent] = []
        grid_agents: List[GridAgent] = []

        # Read CSV files
        tornet_household_elec_cons, coop_elec_cons, tornet_heat_cons, coop_heat_cons = read_energy_data()
        irradiation_data = read_irradiation_data().set_index('datetime').squeeze()

        for agent in self.config_data["Agents"]:
            agent_type = agent["Type"]
            agent_name = agent['Name']

            if agent_type in ["BuildingAgent", "PVAgent", "GroceryStoreAgent"]:
                pv_prod_series = calculate_solar_prod(irradiation_data,
                                                      agent['PVArea'],
                                                      agent['PVEfficiency'])
            if agent_type == "BuildingAgent":
                agent_id = self.agent_specs[agent['Name']]
                elec_cons_series = self.buildings_mock_data[get_elec_cons_key(agent_id)]
                space_heat_cons_series = self.buildings_mock_data[get_space_heat_cons_key(agent_id)]
                hot_tap_water_cons_series = self.buildings_mock_data[get_hot_tap_water_cons_key(agent_id)]

                # We're not currently supporting different temperatures of heating,
                # it's just "heating" as a very simplifiedS
                # entity. Therefore we'll bunch them together here for now.
                total_heat_cons_series = space_heat_cons_series + hot_tap_water_cons_series

                building_digital_twin = StaticDigitalTwin(electricity_usage=elec_cons_series,
                                                          electricity_production=pv_prod_series,
                                                          heating_usage=total_heat_cons_series)

                agents.append(BuildingAgent(heat_pricing=self.heat_pricing,
                                            electricity_pricing=self.electricity_pricing,
                                            digital_twin=building_digital_twin,
                                            guid=agent_name, nbr_heat_pumps=agent["NumberHeatPumps"],
                                            coeff_of_perf=agent["COP"]))

            elif agent_type == "BatteryAgent":
                storage_digital_twin = Battery(max_capacity_kwh=agent["Capacity"],
                                               max_charge_rate_fraction=agent["ChargeRate"],
                                               max_discharge_rate_fraction=agent["DischargeRate"],
                                               discharging_efficiency=agent["RoundTripEfficiency"])
                agents.append(BatteryAgent(self.electricity_pricing, storage_digital_twin,
                                           n_hours_to_look_back=agent["NHoursBack"],
                                           buy_price_percentile=agent["BuyPricePercentile"],
                                           sell_price_percentile=agent["SellPricePercentile"],
                                           guid=agent_name))
            elif agent_type == "PVAgent":
                pv_digital_twin = StaticDigitalTwin(electricity_production=pv_prod_series)
                agents.append(PVAgent(self.electricity_pricing, pv_digital_twin, guid=agent_name))
            elif agent_type == "GroceryStoreAgent":
                grocery_store_digital_twin = StaticDigitalTwin(electricity_usage=coop_elec_cons,
                                                               heating_usage=coop_heat_cons,
                                                               electricity_production=pv_prod_series)
                agents.append(BuildingAgent(heat_pricing=self.heat_pricing,
                                            electricity_pricing=self.electricity_pricing,
                                            digital_twin=grocery_store_digital_twin,
                                            guid=agent_name))
            elif agent_type == "GridAgent":
                if Resource[agent["Resource"]] == Resource.ELECTRICITY:
                    grid_agent = GridAgent(self.electricity_pricing, Resource[agent["Resource"]],
                                           max_transfer_per_hour=agent["TransferRate"], guid=agent_name)
                elif Resource[agent["Resource"]] == Resource.HEATING:
                    grid_agent = GridAgent(self.heat_pricing, Resource[agent["Resource"]],
                                           max_transfer_per_hour=agent["TransferRate"], guid=agent_name)
                agents.append(grid_agent)
                grid_agents.append(grid_agent)

        # Verify that we have a Grid Agent
        if not any(isinstance(agent, GridAgent) for agent in agents):
            raise RuntimeError("No grid agent initialized")

        return agents, grid_agents

    def run(self, number_of_batches: int = 5):
        """
        The core loop of the simulation, running through the desired time period and performing trades.
        """

        logger.info("Starting trading simulations")

        # Load generated mock data
        logger.info("Generating data...")

        number_of_trading_periods = len(self.trading_periods)
        batch_size = math.ceil(number_of_trading_periods / number_of_batches)
        
        # Loop over batches
        for batch_number in range(number_of_batches):
            current_thread = threading.current_thread()
            if isinstance(current_thread, StoppableThread):
                if current_thread.is_stopped():
                    logger.error('Simulation stopped by event.')
                    raise Exception("Simulation stopped by event.")
            logger.info("Simulating batch number {} of {}".format(batch_number + 1, number_of_batches))

            # Periods in batch
            trading_periods_in_this_batch = self.trading_periods[
                batch_number * batch_size:min((batch_number + 1) * batch_size, number_of_trading_periods)]

<<<<<<< HEAD
            all_bids_dict_batch: Dict[datetime.datetime, Collection[NetBidWithAcceptanceStatus]] \
                = dict(zip(trading_periods_in_this_batch, ([] for _ in trading_periods_in_this_batch)))
            all_trades_dict_batch: Dict[datetime.datetime, Collection[Trade]] \
                = dict(zip(trading_periods_in_this_batch, ([] for _ in trading_periods_in_this_batch)))
            all_extra_costs_batch: List[ExtraCost] = []
            electricity_price_objs: List[TableElectricityPrice] = []
=======
            all_bids_list_batch: List[TableBid] = []
            all_trades_list_batch: List[TableTrade] = []
            all_extra_costs_batch: List[TableExtraCost] = []
>>>>>>> 699a7bc5

            # Loop over periods i batch
            for period in trading_periods_in_this_batch:
                if period.day == period.hour == 1:
                    info_string = "Simulations entering {:%B}".format(period)
                    logger.info(info_string)

                # Get all bids
                bids = [agent.make_bids(period, self.clearing_prices_historical) for agent in self.agents]

                # Flatten bids list
                bids_flat: List[GrossBid] = flatten_collection(bids)

                # Add in tax and grid fee for SELL bids (for electricity, heating is not taxed)
                net_bids = net_bids_from_gross_bids(bids_flat, self.electricity_pricing)

                # Resolve bids
                clearing_prices, bids_with_acceptance_status = market_solver.resolve_bids(period, net_bids)
                self.clearing_prices_historical[period] = clearing_prices

                all_bids_list_batch.append(bids_with_acceptance_status)

                # Send clearing price back to agents, allow them to "make trades", i.e. decide if they want to buy/sell
                # energy, from/to either the local market or directly from/to the external grid.
                # To be clear: These "trades" are for _actual_ amounts, not predicted.
                # All agents except the external grid agent
                # makes these, then finally the external grid agent "fills in" the energy
                # imbalances through "trades" of its own
                trades_excl_external = []
                for agent in self.agents:
                    accepted_bids_for_agent = [bid for bid in bids_with_acceptance_status
                                               if bid.source == agent.guid and bid.accepted_quantity > 0]
                    trades, metadata = agent.make_trades_given_clearing_price(period, clearing_prices,
                                                                              accepted_bids_for_agent)
                    trades_excl_external.extend(trades)
                    go_through_trades_metadata(metadata, period, agent.guid, self.heat_pump_levels_dict,
                                               self.storage_levels_dict)

                trades_excl_external = [i for i in trades_excl_external if i]  # filter out None
                external_trades = flatten_collection([ga.calculate_external_trades(trades_excl_external,
                                                                                   clearing_prices)
                                                      for ga in self.grid_agents])
                all_trades_for_period = trades_excl_external + external_trades
                all_trades_list_batch.append(all_trades_for_period)

                external_heating_sell_quantity = get_quantity_heating_sold_by_external_grid(external_trades)
                self.heat_pricing.add_external_heating_sell(period, external_heating_sell_quantity)

                wholesale_price_elec = self.electricity_pricing.get_exact_wholesale_price(period)
                retail_price_elec = self.electricity_pricing.get_exact_retail_price(period, include_tax=True)
                wholesale_prices = {Resource.ELECTRICITY: wholesale_price_elec,
                                    Resource.HEATING: self.heat_pricing.get_estimated_wholesale_price(period)}
                extra_costs = balance_manager.calculate_penalty_costs_for_period(bids_with_acceptance_status,
                                                                                 all_trades_for_period,
                                                                                 period,
                                                                                 clearing_prices,
                                                                                 wholesale_prices)

                electricity_price_objs.append(TableElectricityPrice(
                    job_id=self.job_id, period=period, retail_price=retail_price_elec,
                    wholesale_price=wholesale_price_elec))

                all_extra_costs_batch.extend(extra_costs)

<<<<<<< HEAD
            logger.info('Saving to db...')
            bid_objs = bids_to_db_objects(all_bids_dict_batch, self.job_id)
            trade_objs = trades_to_db_objects(all_trades_dict_batch, self.job_id)
            extra_cost_objs = extra_costs_to_db_objects(all_extra_costs_batch, self.job_id)
            bulk_insert(bid_objs + trade_objs + extra_cost_objs + electricity_price_objs)
        
        clearing_prices_objs = clearing_prices_to_db_objects(self.clearing_prices_historical, self.job_id)
        heat_pump_level_objs = levels_to_db_objects(self.heat_pump_levels_dict,
                                                    TradeMetadataKey.HEAT_PUMP_WORKLOAD.name, self.job_id)
        storage_level_objs = levels_to_db_objects(self.storage_levels_dict,
                                                  TradeMetadataKey.STORAGE_LEVEL.name, self.job_id)
        bulk_insert(clearing_prices_objs + heat_pump_level_objs + storage_level_objs)
=======
            logger.info('Saving bids to db...')
            bid_dict = bids_to_db_dict(all_bids_list_batch, self.job_id)
            bulk_insert(TableBid, bid_dict)
            logger.info('Saving trades to db...')
            trade_dict = trades_to_db_dict(all_trades_list_batch, self.job_id)
            bulk_insert(TableTrade, trade_dict)
            logger.info('Saving extra costs to db...')
            extra_cost_dict = extra_costs_to_db_dict(all_extra_costs_batch, self.job_id)
            bulk_insert(TableExtraCost, extra_cost_dict)

        clearing_prices_dicts = clearing_prices_to_db_dict(self.clearing_prices_historical, self.job_id)
        heat_pump_level_dicts = levels_to_db_dict(self.heat_pump_levels_dict,
                                                  TradeMetadataKey.HEAT_PUMP_WORKLOAD.name, self.job_id)
        storage_level_dicts = levels_to_db_dict(self.storage_levels_dict,
                                                TradeMetadataKey.STORAGE_LEVEL.name, self.job_id)
        bulk_insert(TableClearingPrice, clearing_prices_dicts)
        bulk_insert(TableLevel, heat_pump_level_dicts)
        bulk_insert(TableLevel, storage_level_dicts)
>>>>>>> 699a7bc5

        logger.info("Finished simulating trades, beginning calculations on district heating price...")

    def extract_heating_price(self):
        """
        Simulations finished. Now, we need to go through and calculate the exact district heating price for each month
        """
        logger.info('Calculating external_heating_prices')
        heating_price_list = get_external_heating_prices(self.heat_pricing, self.job_id,
                                                         self.trading_periods)
        bulk_insert(TableHeatingPrice, heating_price_list)

        logger.info('Calculating heat_cost_discrepancy_corrections')
        heating_prices = pd.DataFrame.from_records(heating_price_list)
        heat_cost_discrepancy_corrections = correct_for_exact_heating_price(self.trading_periods,
                                                                            heating_prices,
                                                                            self.job_id)
        logger.info('Saving extra costs to db...')
        extra_cost_dict = extra_costs_to_db_dict(heat_cost_discrepancy_corrections, self.job_id)
        bulk_insert(TableExtraCost, extra_cost_dict)
        
        logger.info('Simulation finished!')<|MERGE_RESOLUTION|>--- conflicted
+++ resolved
@@ -34,15 +34,10 @@
 from tradingplatformpoc.sql.clearing_price.crud import clearing_prices_to_db_dict
 from tradingplatformpoc.sql.clearing_price.models import ClearingPrice as TableClearingPrice
 from tradingplatformpoc.sql.config.crud import get_all_agents_in_config, read_config
-<<<<<<< HEAD
 from tradingplatformpoc.sql.electricity_price.models import ElectricityPrice as TableElectricityPrice
-from tradingplatformpoc.sql.extra_cost.crud import extra_costs_to_db_objects
-from tradingplatformpoc.sql.heating_price.crud import external_heating_prices_to_db_objects
-=======
 from tradingplatformpoc.sql.extra_cost.crud import extra_costs_to_db_dict
 from tradingplatformpoc.sql.extra_cost.models import ExtraCost as TableExtraCost
 from tradingplatformpoc.sql.heating_price.models import HeatingPrice as TableHeatingPrice
->>>>>>> 699a7bc5
 from tradingplatformpoc.sql.job.crud import create_job_if_new_config, delete_job, update_job_with_end_time
 from tradingplatformpoc.sql.level.crud import levels_to_db_dict
 from tradingplatformpoc.sql.level.models import Level as TableLevel
@@ -205,18 +200,10 @@
             trading_periods_in_this_batch = self.trading_periods[
                 batch_number * batch_size:min((batch_number + 1) * batch_size, number_of_trading_periods)]
 
-<<<<<<< HEAD
-            all_bids_dict_batch: Dict[datetime.datetime, Collection[NetBidWithAcceptanceStatus]] \
-                = dict(zip(trading_periods_in_this_batch, ([] for _ in trading_periods_in_this_batch)))
-            all_trades_dict_batch: Dict[datetime.datetime, Collection[Trade]] \
-                = dict(zip(trading_periods_in_this_batch, ([] for _ in trading_periods_in_this_batch)))
-            all_extra_costs_batch: List[ExtraCost] = []
-            electricity_price_objs: List[TableElectricityPrice] = []
-=======
             all_bids_list_batch: List[TableBid] = []
             all_trades_list_batch: List[TableTrade] = []
             all_extra_costs_batch: List[TableExtraCost] = []
->>>>>>> 699a7bc5
+            electricity_price_list_batch: List[TableElectricityPrice] = []
 
             # Loop over periods i batch
             for period in trading_periods_in_this_batch:
@@ -275,26 +262,12 @@
                                                                                  clearing_prices,
                                                                                  wholesale_prices)
 
-                electricity_price_objs.append(TableElectricityPrice(
-                    job_id=self.job_id, period=period, retail_price=retail_price_elec,
-                    wholesale_price=wholesale_price_elec))
+                electricity_price_list_batch.append({
+                    'job_id': self.job_id, 'period': period, 'retail_price': retail_price_elec,
+                    'wholesale_price': wholesale_price_elec})
 
                 all_extra_costs_batch.extend(extra_costs)
 
-<<<<<<< HEAD
-            logger.info('Saving to db...')
-            bid_objs = bids_to_db_objects(all_bids_dict_batch, self.job_id)
-            trade_objs = trades_to_db_objects(all_trades_dict_batch, self.job_id)
-            extra_cost_objs = extra_costs_to_db_objects(all_extra_costs_batch, self.job_id)
-            bulk_insert(bid_objs + trade_objs + extra_cost_objs + electricity_price_objs)
-        
-        clearing_prices_objs = clearing_prices_to_db_objects(self.clearing_prices_historical, self.job_id)
-        heat_pump_level_objs = levels_to_db_objects(self.heat_pump_levels_dict,
-                                                    TradeMetadataKey.HEAT_PUMP_WORKLOAD.name, self.job_id)
-        storage_level_objs = levels_to_db_objects(self.storage_levels_dict,
-                                                  TradeMetadataKey.STORAGE_LEVEL.name, self.job_id)
-        bulk_insert(clearing_prices_objs + heat_pump_level_objs + storage_level_objs)
-=======
             logger.info('Saving bids to db...')
             bid_dict = bids_to_db_dict(all_bids_list_batch, self.job_id)
             bulk_insert(TableBid, bid_dict)
@@ -304,6 +277,8 @@
             logger.info('Saving extra costs to db...')
             extra_cost_dict = extra_costs_to_db_dict(all_extra_costs_batch, self.job_id)
             bulk_insert(TableExtraCost, extra_cost_dict)
+            logger.info('Saving electricity price to db...')
+            bulk_insert(TableElectricityPrice, electricity_price_list_batch)
 
         clearing_prices_dicts = clearing_prices_to_db_dict(self.clearing_prices_historical, self.job_id)
         heat_pump_level_dicts = levels_to_db_dict(self.heat_pump_levels_dict,
@@ -313,7 +288,6 @@
         bulk_insert(TableClearingPrice, clearing_prices_dicts)
         bulk_insert(TableLevel, heat_pump_level_dicts)
         bulk_insert(TableLevel, storage_level_dicts)
->>>>>>> 699a7bc5
 
         logger.info("Finished simulating trades, beginning calculations on district heating price...")
 
