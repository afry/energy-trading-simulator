import datetime
from typing import Dict, Iterable, Tuple

<<<<<<< HEAD
=======
import pandas as pd

from tradingplatformpoc.agent.battery_agent import BatteryAgent
>>>>>>> d6787517
from tradingplatformpoc.agent.grid_agent import GridAgent
from tradingplatformpoc.agent.iagent import IAgent
from tradingplatformpoc.market.bid import Action, Resource
from tradingplatformpoc.results.results_key import ResultsKey
from tradingplatformpoc.sql.extra_cost.crud import db_to_aggregated_extra_costs_by_agent
from tradingplatformpoc.sql.trade.crud import db_to_aggregated_trades_by_agent, db_to_trades_by_agent


def calc_basic_results(agents: Iterable[IAgent], job_id: str,
                       exact_retail_electricity_prices_by_period: Dict[datetime.datetime, float],
                       exact_wholesale_electricity_prices_by_period: Dict[datetime.datetime, float],
                       exact_retail_heating_prices_by_year_and_month: Dict[Tuple[int, int], float],
                       exact_wholesale_heating_prices_by_year_and_month: Dict[Tuple[int, int], float]) -> \
        Dict[str, Dict[ResultsKey, float]]:
    res = db_to_aggregated_trades_by_agent(job_id)
    results_by_agent = {}
    for agent in agents:
        results_by_agent[agent.guid] = calc_basic_results_for_agent(agent, res[agent.guid], job_id,
                                                                    exact_retail_electricity_prices_by_period,
                                                                    exact_wholesale_electricity_prices_by_period,
                                                                    exact_retail_heating_prices_by_year_and_month,
                                                                    exact_wholesale_heating_prices_by_year_and_month)
    return results_by_agent


def calc_basic_results_for_agent(agent: IAgent, res, job_id: str,
                                 exact_retail_electricity_prices_by_period: Dict[datetime.datetime, float],
                                 exact_wholesale_electricity_prices_by_period: Dict[datetime.datetime, float],
                                 exact_retail_heating_prices_by_year_and_month: Dict[Tuple[int, int], float],
                                 exact_wholesale_heating_prices_by_year_and_month: Dict[Tuple[int, int], float]) -> \
        Dict[ResultsKey, float]:
    """
    For the given agent, does various aggregations of trades and extra costs, and returns results in a dict. The
    possible keys in the dict are defined in the Enum ResultsKey.
    """
<<<<<<< HEAD
    results_dict: Dict[ResultsKey, float] = {}
    sek_tax_paid = 0.0
    sek_grid_fee_paid = 0.0
    sek_price = {'sek_bougt_for_elec': 0.0, 'sek_sold_for_elec': 0.0,
                 'sek_bougt_for_heat': 0.0, 'sek_sold_for_heat': 0.0}
    for elem in res:
        if (elem.resource == Resource.ELECTRICITY) & (elem.action == Action.BUY):
            results_dict, sek_price['sek_bougt_for_elec'], sek_tax_paid, sek_grid_fee_paid = \
                extract_aggregated_trades(elem, results_dict, agent.guid,
                                          ResultsKey.ELEC_BOUGHT, ResultsKey.AVG_BUY_PRICE_ELEC,
                                          sek_tax_paid, sek_grid_fee_paid,
                                          Resource.ELECTRICITY, Action.BUY)
        elif (elem.resource == Resource.ELECTRICITY) & (elem.action == Action.SELL):
            results_dict, sek_price['sek_sold_for_elec'], sek_tax_paid, sek_grid_fee_paid = \
                extract_aggregated_trades(elem, results_dict, agent.guid,
                                          ResultsKey.ELEC_SOLD, ResultsKey.AVG_SELL_PRICE_ELEC,
                                          sek_tax_paid, sek_grid_fee_paid,
                                          Resource.ELECTRICITY, Action.SELL)
        elif (elem.resource == Resource.HEATING) & (elem.action == Action.BUY):
            results_dict, sek_price['sek_bougt_for_heat'], sek_tax_paid, sek_grid_fee_paid = \
                extract_aggregated_trades(elem, results_dict, agent.guid,
                                          ResultsKey.HEAT_BOUGHT, ResultsKey.AVG_BUY_PRICE_HEAT,
                                          sek_tax_paid, sek_grid_fee_paid,
                                          Resource.HEATING, Action.BUY)
        elif (elem.resource == Resource.HEATING) & (elem.action == Action.SELL):
            results_dict, sek_price['sek_sold_for_heat'], sek_tax_paid, sek_grid_fee_paid = \
                extract_aggregated_trades(elem, results_dict, agent.guid,
                                          ResultsKey.HEAT_SOLD, ResultsKey.AVG_SELL_PRICE_HEAT,
                                          sek_tax_paid, sek_grid_fee_paid,
                                          Resource.HEATING, Action.SELL)

    if not isinstance(agent, GridAgent):
        # TODO: Make into one call
        extra_costs_for_bad_bids, extra_costs_for_heat_cost_discr = \
            db_to_aggregated_extra_costs_by_agent(agent.guid, job_id)
=======
    results_dict = {}
    trades_df = all_trades.loc[all_trades.source == agent.guid]

    elec_buy_trades = trades_df.loc[(trades_df.action == Action.BUY) & (trades_df.resource == Resource.ELECTRICITY)]
    heat_buy_trades = trades_df.loc[(trades_df.action == Action.BUY) & (trades_df.resource == Resource.HEATING)]
    elec_sell_trades = trades_df.loc[(trades_df.action == Action.SELL) & (trades_df.resource == Resource.ELECTRICITY)]
    heat_sell_trades = trades_df.loc[(trades_df.action == Action.SELL) & (trades_df.resource == Resource.HEATING)]

    quantity_bought_elec = elec_buy_trades.quantity_pre_loss.to_numpy().sum()
    quantity_bought_heat = heat_buy_trades.quantity_pre_loss.to_numpy().sum()
    quantity_sold_elec = elec_sell_trades.quantity_post_loss.to_numpy().sum()
    quantity_sold_heat = heat_sell_trades.quantity_post_loss.to_numpy().sum()
    sek_bought_for_elec = sum_total_bought_for(elec_buy_trades)
    sek_bought_for_heat = sum_total_bought_for(heat_buy_trades)
    sek_sold_for_elec = sum_total_sold_for(elec_sell_trades)
    sek_sold_for_heat = sum_total_sold_for(heat_sell_trades)
    sek_tax_paid = pd.eval("trades_df.quantity_post_loss * trades_df.tax_paid").to_numpy().sum()
    sek_grid_fee_paid = pd.eval("trades_df.quantity_post_loss * trades_df.grid_fee_paid").to_numpy().sum()
    sek_bought_for = sek_bought_for_heat + sek_bought_for_elec
    sek_sold_for = sek_sold_for_heat + sek_sold_for_elec
    sek_traded_for = sek_bought_for + sek_sold_for

    if not isinstance(agent, GridAgent):
        ec_df = all_extra_costs.loc[all_extra_costs.agent == agent.guid]
        extra_costs_for_bad_bids = ec_df.loc[ec_df.cost_type.apply(lambda x: x.is_for_bid_inaccuracy())] \
            .cost.to_numpy().sum()
        extra_costs_for_heat_cost_discr = ec_df.loc[ec_df.cost_type == ExtraCostType.HEAT_EXT_COST_CORR] \
            .cost.to_numpy().sum()
>>>>>>> d6787517

        saved_on_buy, saved_on_sell = get_savings_vs_only_external(agent.guid, job_id,
                                                                   exact_retail_electricity_prices_by_period,
                                                                   exact_wholesale_electricity_prices_by_period,
                                                                   exact_retail_heating_prices_by_year_and_month,
                                                                   exact_wholesale_heating_prices_by_year_and_month)
        total_saved = saved_on_buy + saved_on_sell - extra_costs_for_heat_cost_discr

        sek_bought_for = sek_price['sek_bougt_for_heat'] + sek_price['sek_bougt_for_elec']
        sek_sold_for = sek_price['sek_sold_for_heat'] + sek_price['sek_sold_for_elec']
        sek_traded_for = sek_bought_for + sek_sold_for

        if sek_traded_for > 0:
            results_dict[ResultsKey.SAVING_ABS_GROSS] = total_saved
            results_dict[ResultsKey.SAVING_REL_GROSS] = 100.0 * total_saved / sek_traded_for
            print_message("For agent {} saved {:.2f} SEK by using local market, versus only using external grid, "
                          "saving of {:.2f}%".format(agent.guid, total_saved, 100.0 * total_saved / sek_traded_for))

        print_message(
            "For agent {} was penalized with a total of {:.2f} SEK due to inaccurate projections. This brought "
            "total savings to {:.2f} SEK".
            format(agent.guid, extra_costs_for_bad_bids, total_saved - extra_costs_for_bad_bids))
        results_dict[ResultsKey.SAVING_ABS_NET] = total_saved - extra_costs_for_bad_bids
        results_dict[ResultsKey.SAVING_REL_NET] = 100.0 * (total_saved - extra_costs_for_bad_bids) / sek_traded_for
        results_dict[ResultsKey.PENALTIES_BID_INACCURACY] = extra_costs_for_bad_bids

        if isinstance(agent, BatteryAgent):
            total_profit_gross = sek_sold_for - sek_bought_for + sek_tax_paid + sek_grid_fee_paid
            total_profit_net = sek_sold_for - sek_bought_for
            print_message("For agent {} total profit was {:.2f} SEK before taxes and grid fees".
                          format(agent.guid, total_profit_gross))
            print_message("For agent {} total tax paid was {:.2f} SEK, and total grid fees paid was {:.2f} SEK".
                          format(agent.guid, sek_tax_paid, sek_grid_fee_paid))
            print_message("For agent {} total profit was {:.2f} SEK after taxes and grid fees".
                          format(agent.guid, total_profit_net))
            results_dict[ResultsKey.PROFIT_GROSS] = total_profit_gross
            results_dict[ResultsKey.TAX_PAID] = sek_tax_paid
            results_dict[ResultsKey.GRID_FEES_PAID] = sek_grid_fee_paid
            results_dict[ResultsKey.PROFIT_NET] = total_profit_net

    return results_dict


<<<<<<< HEAD
def get_savings_vs_only_external(agent_guid: str, job_id: str,
=======
def sum_total_bought_for(buy_trades: pd.DataFrame) -> float:
    """
    For BUY-trades, the buyer pays for the quantity before losses.
    pandas can log a FutureWarning if trying to sum on an apply of an empty df, so if the length is 0, we just return
    0 directly.
    """
    return pd.eval("buy_trades.quantity_pre_loss * buy_trades.price").to_numpy().sum() \
        if len(buy_trades) > 0 else 0.0


def sum_total_sold_for(sell_trades: pd.DataFrame) -> float:
    """
    For SELL-trades, the seller gets paid for the quantity after losses.
    These sums will already have deducted taxes and grid fees, that the seller is to pay.
    pandas can log a FutureWarning if trying to sum on an apply of an empty df, so if the length is 0, we just return
    0 directly.
    """
    return pd.eval("sell_trades.quantity_post_loss * sell_trades.price").to_numpy().sum() \
        if len(sell_trades) > 0 else 0.0


def get_savings_vs_only_external(trades_for_agent: pd.DataFrame,
>>>>>>> d6787517
                                 exact_retail_electricity_prices_by_period: Dict[datetime.datetime, float],
                                 exact_wholesale_electricity_prices_by_period: Dict[datetime.datetime, float],
                                 exact_retail_heating_prices_by_year_and_month: Dict[Tuple[int, int], float],
                                 exact_wholesale_heating_prices_by_year_and_month: Dict[Tuple[int, int], float]) -> \
        Tuple[float, float]:
    saved_on_buy_vs_using_only_external = 0
    saved_on_sell_vs_using_only_external = 0
    trades = db_to_trades_by_agent(agent_guid, job_id)
    for trade in trades:
        period = trade.period
        resource = trade.resource
        if trade.action == Action.BUY:
            retail_price = get_relevant_price(exact_retail_electricity_prices_by_period,
                                              exact_retail_heating_prices_by_year_and_month, period, resource)
            # For BUY-trades, the buyer pays for the quantity before losses
            saved_on_buy_vs_using_only_external = saved_on_buy_vs_using_only_external + \
                trade.quantity_pre_loss * (retail_price - trade.price)
        elif trade.action == Action.SELL:
            wholesale_price = get_relevant_price(exact_wholesale_electricity_prices_by_period,
                                                 exact_wholesale_heating_prices_by_year_and_month, period, resource)
            # For SELL-trades, the seller gets paid for the quantity after losses.
            saved_on_sell_vs_using_only_external = saved_on_sell_vs_using_only_external + \
                trade.quantity_post_loss * (trade.price - wholesale_price)
    return saved_on_buy_vs_using_only_external, saved_on_sell_vs_using_only_external


def get_relevant_price(electricity_prices_by_period: Dict[datetime.datetime, float],
                       heating_prices_by_year_and_month: Dict[Tuple[int, int], float],
                       period: datetime.datetime, resource: Resource):
    if resource == Resource.ELECTRICITY:
        return electricity_prices_by_period[period]
    elif resource == Resource.HEATING:
        return heating_prices_by_year_and_month[(period.year, period.month)]
    else:
        raise RuntimeError("Method not implemented for resource " + resource.name)


def print_message(message: str):
    print(message)


def extract_aggregated_trades(elem, results_dict: dict, agent_guid: str,
                              quantity_key: ResultsKey, avg_key: ResultsKey,
                              sek_tax_paid: float, sek_grid_fee_paid: float,
                              resource: Resource, action: Action) \
        -> Tuple[Dict[ResultsKey, float], float, float, float]:
    if action == Action.BUY:
        results_dict[quantity_key] = elem.sum_quantity_pre_loss
        print_message("For agent {} bought a total of {:.2f} kWh {}.".format(agent_guid, results_dict[quantity_key],
                                                                             resource.name.lower()))
        sek = elem.sum_total_bought_for

    elif action == Action.SELL:
        results_dict[quantity_key] = elem.sum_quantity_post_loss
        print_message("For agent {} sold a total of {:.2f} kWh {}.".format(agent_guid, results_dict[quantity_key],
                                                                           resource.name.lower()))
        sek = elem.sum_total_sold_for
    
    sek_tax_paid += elem.sum_tax_paid_for_quantities
    sek_grid_fee_paid += elem.grid_fee_paid_for_quantity

    if results_dict[quantity_key] > 0:
        avg_price = sek / results_dict[quantity_key]
        print_message("For agent {} average {} price for {:.3f} was {} SEK/kWh".
                      format(agent_guid, action.name.lower(), avg_price, resource.name.lower()))
        results_dict[avg_key] = avg_price
    else:
        results_dict[avg_key] = 0.0

    return results_dict, sek, sek_tax_paid, sek_grid_fee_paid<|MERGE_RESOLUTION|>--- conflicted
+++ resolved
@@ -1,12 +1,7 @@
 import datetime
 from typing import Dict, Iterable, Tuple
 
-<<<<<<< HEAD
-=======
-import pandas as pd
-
 from tradingplatformpoc.agent.battery_agent import BatteryAgent
->>>>>>> d6787517
 from tradingplatformpoc.agent.grid_agent import GridAgent
 from tradingplatformpoc.agent.iagent import IAgent
 from tradingplatformpoc.market.bid import Action, Resource
@@ -42,7 +37,6 @@
     For the given agent, does various aggregations of trades and extra costs, and returns results in a dict. The
     possible keys in the dict are defined in the Enum ResultsKey.
     """
-<<<<<<< HEAD
     results_dict: Dict[ResultsKey, float] = {}
     sek_tax_paid = 0.0
     sek_grid_fee_paid = 0.0
@@ -78,36 +72,6 @@
         # TODO: Make into one call
         extra_costs_for_bad_bids, extra_costs_for_heat_cost_discr = \
             db_to_aggregated_extra_costs_by_agent(agent.guid, job_id)
-=======
-    results_dict = {}
-    trades_df = all_trades.loc[all_trades.source == agent.guid]
-
-    elec_buy_trades = trades_df.loc[(trades_df.action == Action.BUY) & (trades_df.resource == Resource.ELECTRICITY)]
-    heat_buy_trades = trades_df.loc[(trades_df.action == Action.BUY) & (trades_df.resource == Resource.HEATING)]
-    elec_sell_trades = trades_df.loc[(trades_df.action == Action.SELL) & (trades_df.resource == Resource.ELECTRICITY)]
-    heat_sell_trades = trades_df.loc[(trades_df.action == Action.SELL) & (trades_df.resource == Resource.HEATING)]
-
-    quantity_bought_elec = elec_buy_trades.quantity_pre_loss.to_numpy().sum()
-    quantity_bought_heat = heat_buy_trades.quantity_pre_loss.to_numpy().sum()
-    quantity_sold_elec = elec_sell_trades.quantity_post_loss.to_numpy().sum()
-    quantity_sold_heat = heat_sell_trades.quantity_post_loss.to_numpy().sum()
-    sek_bought_for_elec = sum_total_bought_for(elec_buy_trades)
-    sek_bought_for_heat = sum_total_bought_for(heat_buy_trades)
-    sek_sold_for_elec = sum_total_sold_for(elec_sell_trades)
-    sek_sold_for_heat = sum_total_sold_for(heat_sell_trades)
-    sek_tax_paid = pd.eval("trades_df.quantity_post_loss * trades_df.tax_paid").to_numpy().sum()
-    sek_grid_fee_paid = pd.eval("trades_df.quantity_post_loss * trades_df.grid_fee_paid").to_numpy().sum()
-    sek_bought_for = sek_bought_for_heat + sek_bought_for_elec
-    sek_sold_for = sek_sold_for_heat + sek_sold_for_elec
-    sek_traded_for = sek_bought_for + sek_sold_for
-
-    if not isinstance(agent, GridAgent):
-        ec_df = all_extra_costs.loc[all_extra_costs.agent == agent.guid]
-        extra_costs_for_bad_bids = ec_df.loc[ec_df.cost_type.apply(lambda x: x.is_for_bid_inaccuracy())] \
-            .cost.to_numpy().sum()
-        extra_costs_for_heat_cost_discr = ec_df.loc[ec_df.cost_type == ExtraCostType.HEAT_EXT_COST_CORR] \
-            .cost.to_numpy().sum()
->>>>>>> d6787517
 
         saved_on_buy, saved_on_sell = get_savings_vs_only_external(agent.guid, job_id,
                                                                    exact_retail_electricity_prices_by_period,
@@ -151,32 +115,7 @@
     return results_dict
 
 
-<<<<<<< HEAD
 def get_savings_vs_only_external(agent_guid: str, job_id: str,
-=======
-def sum_total_bought_for(buy_trades: pd.DataFrame) -> float:
-    """
-    For BUY-trades, the buyer pays for the quantity before losses.
-    pandas can log a FutureWarning if trying to sum on an apply of an empty df, so if the length is 0, we just return
-    0 directly.
-    """
-    return pd.eval("buy_trades.quantity_pre_loss * buy_trades.price").to_numpy().sum() \
-        if len(buy_trades) > 0 else 0.0
-
-
-def sum_total_sold_for(sell_trades: pd.DataFrame) -> float:
-    """
-    For SELL-trades, the seller gets paid for the quantity after losses.
-    These sums will already have deducted taxes and grid fees, that the seller is to pay.
-    pandas can log a FutureWarning if trying to sum on an apply of an empty df, so if the length is 0, we just return
-    0 directly.
-    """
-    return pd.eval("sell_trades.quantity_post_loss * sell_trades.price").to_numpy().sum() \
-        if len(sell_trades) > 0 else 0.0
-
-
-def get_savings_vs_only_external(trades_for_agent: pd.DataFrame,
->>>>>>> d6787517
                                  exact_retail_electricity_prices_by_period: Dict[datetime.datetime, float],
                                  exact_wholesale_electricity_prices_by_period: Dict[datetime.datetime, float],
                                  exact_retail_heating_prices_by_year_and_month: Dict[Tuple[int, int], float],
