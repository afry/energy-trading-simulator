--- conflicted
+++ resolved
@@ -7,11 +7,6 @@
 
 class IAgent(ABC):
     """Interface for agents to implement"""
-<<<<<<< HEAD
-=======
-
-    # def __init__(self):
->>>>>>> fed426e2
 
     @abstractmethod
     def make_bids(self, period):
@@ -53,7 +48,6 @@
 
 
 class BatteryStorageAgent(IAgent):
-<<<<<<< HEAD
     """The agent for a battery storage actor.
     
     The battery works on the logic that it tries to keep it capacity between an upper and a lower bound, 80% and 20% for instance.
@@ -71,29 +65,7 @@
         self.lower_threshold = 0.2
 
 
-    def make_bid(self):
-=======
-
-    current_charge_kwh: float  # [kWh] - should never exceed max_capacity
-    max_capacity: float  # [kWh]
-
-    def __init__(self, max_capacity, current_charge_level=0.0):
-        self.max_capacity = max_capacity
-        self.current_charge_level = current_charge_level
-
-    # TODO: Implement
-    def make_bids(self, period):
-        # The Battery storage should generally submit two bids; buy at a low price, sell at a high price. Those prices
-        # will be affected by the current_charge_kwh: Willing to buy at higher prices when current_charge_level is
-        # low, and willing to sell at lower prices when current_charge_level is high.
-        # To be able to implement this, the StorageAgent will need to predict what will happen to the price in coming
-        # trading periods, but we will omit this for now.
-        # For starters, the logic could work like this:
-        # 1. Start empty
-        # 2. Buy until capacity exceeds some threshold
-        # 3. Sell until below some other threshold
-        # 4. GOTO 2
->>>>>>> fed426e2
+    def make_bid(self, period):
         bids = []
 
         action, quantity = self.make_prognosis(self)
@@ -109,9 +81,8 @@
 
         return bids
 
-<<<<<<< HEAD
 
-    def make_prognosis(self):
+    def make_prognosis(self, period):
         # Determine if we want to sell or buy
         if self.capacity < self.lower_threshold*self.max_capacity:
             self.charging = True
@@ -124,11 +95,6 @@
             return "Buy", capacity_to_fill
         else:
             return "Sell", self.capacity
-=======
-    def make_prognosis(self, period):
-        # Get the current capacity of the battery storage
-        pass
->>>>>>> fed426e2
 
 
 class ElectricityGridAgent(IAgent):
@@ -158,24 +124,6 @@
         # Per https://doc.afdrift.se/pages/viewpage.action?pageId=17072325
         return self.data_store.get_nordpool_price_for_period(period) + 0.05
 
-<<<<<<< HEAD
-
-class Bid():
-    """The bid model for our trading platform.
-    
-    Parameters:
-        Action: Buy/sell
-        Resource: Electricity
-        Quantity: Amount in kWh
-        Price: SEK/kWh
-    """
-    def __init__(self, action, quantity, price, resource="Electricity"):
-        self.action = action
-        self.resource = resource
-        self.quantity = quantity
-        self.price = price
-=======
     def make_prognosis(self, period):
         # Not sure what this method should return
         pass
->>>>>>> fed426e2
