from abc import ABC, abstractmethod
import pandas as pd


class IAgent(ABC):
    """Interface for agents to implement"""
<<<<<<< HEAD

    # def __init__(self):
=======
    def __init__(self, type, production, consumption):
        # What kind of state data should an agent keep? Any at all?
        self.type = type
        self.production = production
        self.consumpton = consumption
    
>>>>>>> d2638530

    @abstractmethod
    def make_bid(self, period):
        # Make a bid for produced or needed energy for next time step
        pass
<<<<<<< HEAD
=======
    
>>>>>>> d2638530

    @abstractmethod
    def make_prognosis(self, period):
        # Make resource prognosis for the trading horizon
        pass


class BuildingAgent(IAgent):
    # TODO: Implement
    def make_bid(self, period):
        # The buidling should make a bid for purchasing energy
        bids = []

        return bids

    def make_prognosis(self, period):
        # The building should make a prognosis for how much energy will be required
        pass


class PVAgent(IAgent):
    # TODO: Implement
    def make_bid(self, period):
        # The PV park should make a bid to sell energy
        bids = []

        return bids

    def make_prognosis(self, period):
        # The PV park should make a prognosis for how much energy will be produced
        pass


<<<<<<< HEAD
class ElectricityGridAgent(IAgent):
    nordpool_data: pd.DataFrame
    MAX_TRANSFER_PER_HOUR = 10000  # kW (placeholder value: same limit as FED)
=======
class BatteryStorageAgent(IAgent):
    #TODO: Implement
    def make_bid():
        # The Battery storage should generally buy if capacity is low and sell if capacity is high
        # Logic sketch:
        # 1. Start empty
        # 2. Buy until capacity exceeds some threshold
        # 3. Sell until below some other threshold
        # 4. GOTO 2
        bids = []

        return bids
>>>>>>> d2638530

    def __init__(self, external_price_csv='data/nordpool_area_grid_el_price.csv'):
        self.nordpool_data = pd.read_csv(external_price_csv, index_col=0)
        if self.nordpool_data.mean()[0] > 100:
            # convert price from SEK per MWh to SEK per kWh
            self.nordpool_data = self.nordpool_data / 1000
        self.nordpool_data.columns = ['price_sek_kwh']

<<<<<<< HEAD
    def make_bid(self, period):
        # Submit 2 bids here
        # Sell up to MAX_TRANSFER_PER_HOUR kWh at calculate_retail_price(period)
        # Buy up to MAX_TRANSFER_PER_HOUR kWh at calculate_wholesale_price(period)
        # TODO: Build bid
=======
    def make_prognosis():
        # Get the current capacity of the battery storage
>>>>>>> d2638530
        pass

    def calculate_retail_price(self, period):
        """Returns the price at which the agent is willing to sell electricity, in SEK/kWh"""
        # Per https://doc.afdrift.se/pages/viewpage.action?pageId=17072325
        return self.nordpool_data.loc[period].iloc[0] + 0.48

<<<<<<< HEAD
    def calculate_wholesale_price(self, period):
        """Returns the price at which the agent is willing to buy electricity, in SEK/kWh"""
        # Per https://doc.afdrift.se/pages/viewpage.action?pageId=17072325
        return self.nordpool_data.loc[period].iloc[0] + 0.05

    def make_prognosis(self, period):
        # Not sure what this method should return
        pass
=======
class GridAgent(IAgent):
    #TODO: Implement
    def make_bid():
        # Always make one bid to buy at wholesale price, and one bid to sell att market price
        bids = []

        return bids


    def make_prognosis():
        # Get the grid selling price
        pass


class Bid():
    """The bid model for our trading platform.
    
    Parameters:
        Action: Buy/sell
        Resource: Electricity
        Quantity: Amount in kWh
        Price: SEK/kWh
    """
    def __init__(self, action, resource, quantity, price):
        self.action = action
        self.resource = resource
        self.quantity = quantity
        self.price = price
>>>>>>> d2638530
<|MERGE_RESOLUTION|>--- conflicted
+++ resolved
@@ -4,26 +4,13 @@
 
 class IAgent(ABC):
     """Interface for agents to implement"""
-<<<<<<< HEAD
 
     # def __init__(self):
-=======
-    def __init__(self, type, production, consumption):
-        # What kind of state data should an agent keep? Any at all?
-        self.type = type
-        self.production = production
-        self.consumpton = consumption
-    
->>>>>>> d2638530
 
     @abstractmethod
     def make_bid(self, period):
         # Make a bid for produced or needed energy for next time step
         pass
-<<<<<<< HEAD
-=======
-    
->>>>>>> d2638530
 
     @abstractmethod
     def make_prognosis(self, period):
@@ -57,14 +44,9 @@
         pass
 
 
-<<<<<<< HEAD
-class ElectricityGridAgent(IAgent):
-    nordpool_data: pd.DataFrame
-    MAX_TRANSFER_PER_HOUR = 10000  # kW (placeholder value: same limit as FED)
-=======
 class BatteryStorageAgent(IAgent):
-    #TODO: Implement
-    def make_bid():
+    # TODO: Implement
+    def make_bid(self, period):
         # The Battery storage should generally buy if capacity is low and sell if capacity is high
         # Logic sketch:
         # 1. Start empty
@@ -74,7 +56,16 @@
         bids = []
 
         return bids
->>>>>>> d2638530
+
+
+    def make_prognosis(self, period):
+        # Get the current capacity of the battery storage
+        pass
+
+
+class ElectricityGridAgent(IAgent):
+    nordpool_data: pd.DataFrame
+    MAX_TRANSFER_PER_HOUR = 10000  # kW (placeholder value: same limit as FED)
 
     def __init__(self, external_price_csv='data/nordpool_area_grid_el_price.csv'):
         self.nordpool_data = pd.read_csv(external_price_csv, index_col=0)
@@ -83,24 +74,20 @@
             self.nordpool_data = self.nordpool_data / 1000
         self.nordpool_data.columns = ['price_sek_kwh']
 
-<<<<<<< HEAD
     def make_bid(self, period):
         # Submit 2 bids here
         # Sell up to MAX_TRANSFER_PER_HOUR kWh at calculate_retail_price(period)
         # Buy up to MAX_TRANSFER_PER_HOUR kWh at calculate_wholesale_price(period)
         # TODO: Build bid
-=======
-    def make_prognosis():
-        # Get the current capacity of the battery storage
->>>>>>> d2638530
-        pass
+        bids = []
+
+        return bids
 
     def calculate_retail_price(self, period):
         """Returns the price at which the agent is willing to sell electricity, in SEK/kWh"""
         # Per https://doc.afdrift.se/pages/viewpage.action?pageId=17072325
         return self.nordpool_data.loc[period].iloc[0] + 0.48
 
-<<<<<<< HEAD
     def calculate_wholesale_price(self, period):
         """Returns the price at which the agent is willing to buy electricity, in SEK/kWh"""
         # Per https://doc.afdrift.se/pages/viewpage.action?pageId=17072325
@@ -109,24 +96,11 @@
     def make_prognosis(self, period):
         # Not sure what this method should return
         pass
-=======
-class GridAgent(IAgent):
-    #TODO: Implement
-    def make_bid():
-        # Always make one bid to buy at wholesale price, and one bid to sell att market price
-        bids = []
-
-        return bids
-
-
-    def make_prognosis():
-        # Get the grid selling price
-        pass
 
 
 class Bid():
     """The bid model for our trading platform.
-    
+
     Parameters:
         Action: Buy/sell
         Resource: Electricity
@@ -137,5 +111,4 @@
         self.action = action
         self.resource = resource
         self.quantity = quantity
-        self.price = price
->>>>>>> d2638530
+        self.price = price