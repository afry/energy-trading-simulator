--- conflicted
+++ resolved
@@ -1,27 +1,8 @@
 import os
 from logging.handlers import TimedRotatingFileHandler
 
-from pkg_resources import resource_filename
-
-<<<<<<< HEAD
 from tradingplatformpoc.app import footer
 
-=======
-from tradingplatformpoc.agent.building_agent import BuildingAgent
-from tradingplatformpoc.agent.pv_agent import PVAgent
-from tradingplatformpoc.app import app_constants, footer
-from tradingplatformpoc.app.app_functions import add_building_agent, add_grocery_store_agent, agent_inputs, \
-    add_pv_agent, add_storage_agent, aggregated_import_and_export_results_df_split_on_period, \
-    aggregated_import_and_export_results_df_split_on_temperature, aggregated_local_production_df, \
-    aggregated_taxes_and_fees_results_df, construct_building_with_heat_pump_chart, construct_price_chart, \
-    construct_prices_df, construct_storage_level_chart, construct_traded_amount_by_agent_chart, \
-    display_df_and_make_downloadable, fill_with_default_params, get_agent, get_config, \
-    get_price_df_when_local_price_inbetween, read_config, results_by_agent_as_df_with_highlight, \
-    get_viewable_df, remove_all_building_agents, set_config, set_max_width
-from tradingplatformpoc.bid import Resource
-from tradingplatformpoc.simulation_runner import run_trading_simulations
->>>>>>> 2062f57f
-import json
 import logging
 import sys
 
@@ -65,16 +46,6 @@
 
 logger = logging.getLogger(__name__)
 
-# --- Define path to mock data and results
-<<<<<<< HEAD
-MOCK_DATA_PATH = resource_filename("tradingplatformpoc.data", "mock_datas.pickle")
-config_filename = resource_filename("tradingplatformpoc.data", "default_config.json")
-with open(config_filename, "r") as jsonfile:
-    DEFAULT_CONFIG = json.load(jsonfile)
-=======
-mock_datas_path = resource_filename("tradingplatformpoc.data", "mock_datas.pickle")
-
->>>>>>> 2062f57f
 
 if string_to_log_later is not None:
     logger.info(string_to_log_later)
@@ -82,381 +53,9 @@
 
 if __name__ == '__main__':
 
-<<<<<<< HEAD
     # TODO: Fix so that page title is dispalyed instead of 'app' in sidebar
     # st.set_page_config(page_title="Trading platform POC", layout="wide")
     st.set_page_config(layout="wide")
-=======
-    st.set_page_config(page_title="Trading platform POC", layout="wide")
-
-    st.sidebar.write("""
-    # Navigation
-    """)
-
-    page_selected = st.sidebar.radio(app_constants.SELECT_PAGE_RADIO_LABEL, app_constants.ALL_PAGES)
-
-    if page_selected == app_constants.START_PAGE:
-        st.write(
-            """
-            # Prototype data presentation app for energy microgrid trading platform
-
-            Here, you can upload, select and run simulations, and evaluate the results with tables and graphs.
-            """
-        )
-
-    elif page_selected == app_constants.SETUP_PAGE:
-        set_max_width('1000px')  # This tab looks a bit daft when it is too wide, so limiting it here.
-
-        run_sim = st.button("Click here to run simulation")
-        progress_bar = st.progress(0.0)
-        progress_text = st.info("")  # TODO: Only display if the simulation is running?
-        results_download_button = st.empty()
-        if "simulation_results" in st.session_state:
-            results_download_button.download_button(label="Download simulation results",
-                                                    data=pickle.dumps(st.session_state.simulation_results),
-                                                    file_name="simulation_results.pickle",
-                                                    mime='application/octet-stream')
-        else:
-            results_download_button.download_button(label="Download simulation results", data=b'placeholder',
-                                                    disabled=True)
-
-        # --------------------- Start config specification for dummies ------------------------
-        st.markdown('---')
-        col_config, col_reset = st.columns([4, 1])
-        with col_reset:
-            reset_config_button = st.button("Reset configuration",
-                                            help="Click here to DELETE custom configuration and reset configuration"
-                                            " to default values and agents.")
-        with col_config:
-            # Saving the config to file on-change. That way changes won't get lost
-            current_config = get_config(reset_config_button)
-            st.session_state.config_data = current_config
-        st.markdown(':exclamation: If you wish to save your configuration for '
-                    'another session, use the **Export to JSON**-button below.')
-        st.markdown('---')
-
-        st.subheader("General area parameters:")  # ---------------
-        area_form = st.form(key="AreaInfoForm")
-
-        st.session_state.config_data['AreaInfo']['DefaultPVEfficiency'] = area_form.number_input(
-            'Default PV efficiency:', min_value=0.01, max_value=0.99, format='%.3f',
-            value=current_config['AreaInfo']['DefaultPVEfficiency'],
-            help=app_constants.DEFAULT_PV_EFFICIENCY_HELP_TEXT)
-
-        st.session_state.config_data['AreaInfo']['HeatTransferLoss'] = area_form.number_input(
-            'Heat transfer loss:', min_value=0.0, max_value=0.99, format='%.3f',
-            value=current_config['AreaInfo']['HeatTransferLoss'],
-            help=app_constants.HEAT_TRANSFER_LOSS_HELP_TEXT)
-
-        st.session_state.config_data['AreaInfo']['ExternalElectricityWholesalePriceOffset'] = area_form.number_input(
-            'External electricity wholesale price offset:', min_value=-1.0, max_value=1.0,
-            value=current_config['AreaInfo']['ExternalElectricityWholesalePriceOffset'],
-            help=app_constants.ELECTRICITY_WHOLESALE_PRICE_OFFSET_HELP_TEXT)
-
-        st.session_state.config_data['AreaInfo']['ElectricityTax'] = area_form.number_input(
-            'Electricity tax:', min_value=0.0, format='%.3f',
-            value=current_config['AreaInfo']['ElectricityTax'],
-            help=app_constants.ELECTRICITY_TAX_HELP_TEXT)
-
-        st.session_state.config_data['AreaInfo']['ElectricityGridFee'] = area_form.number_input(
-            'Electricity grid fee:', min_value=0.0, format='%.3f',
-            value=current_config['AreaInfo']['ElectricityGridFee'],
-            help=app_constants.ELECTRICITY_GRID_FEE_HELP_TEXT)
-
-        st.session_state.config_data['AreaInfo']['ElectricityTaxInternal'] = area_form.number_input(
-            'Electricity tax (internal):', min_value=0.0, format='%.3f',
-            value=current_config['AreaInfo']['ElectricityTaxInternal'],
-            help=app_constants.ELECTRICITY_TAX_INTERNAL_HELP_TEXT)
-
-        st.session_state.config_data['AreaInfo']['ElectricityGridFeeInternal'] = area_form.number_input(
-            'Electricity grid fee (internal):', min_value=0.0, format='%.3f',
-            value=current_config['AreaInfo']['ElectricityGridFeeInternal'],
-            help=app_constants.ELECTRICITY_GRID_FEE_INTERNAL_HELP_TEXT)
-
-        st.session_state.config_data['AreaInfo']['ExternalHeatingWholesalePriceFraction'] = area_form.number_input(
-            'External heating wholesale price fraction:', min_value=0.0, max_value=1.0,
-            value=current_config['AreaInfo']['ExternalHeatingWholesalePriceFraction'],
-            help=app_constants.HEATING_WHOLESALE_PRICE_FRACTION_HELP_TEXT)
-
-        _dummy1 = area_form.number_input(
-            'CO2 penalization rate:', value=0.0, help=app_constants.CO2_PEN_RATE_HELP_TEXT, disabled=True)
-
-        area_form.form_submit_button("Save area info", on_click=set_config,
-                                     kwargs={'config': st.session_state.config_data})
-
-        st.subheader("Constants used for generating data for digital twins:")  # ---------------
-        mdc_form = st.form(key="MockDataConstantsForm")
-
-        st.session_state.config_data['MockDataConstants']['ResidentialElecKwhPerYearM2Atemp'] = mdc_form.number_input(
-            'Residential electricity kWh/year/m2:', min_value=1, max_value=100,
-            value=current_config['MockDataConstants']['ResidentialElecKwhPerYearM2Atemp'],
-            help=app_constants.KWH_PER_YEAR_M2_ATEMP_HELP_TEXT)
-
-        st.session_state.config_data['MockDataConstants']['ResidentialSpaceHeatKwhPerYearM2'] = mdc_form.number_input(
-            'Residential space heat kWh/year/m2:', min_value=1, max_value=100,
-            value=current_config['MockDataConstants']['ResidentialSpaceHeatKwhPerYearM2'],
-            help=app_constants.KWH_PER_YEAR_M2_RES_SPACE_HEATING_HELP_TEXT)
-
-        st.session_state.config_data['MockDataConstants']['ResidentialHotTapWaterKwhPerYearM2'] = mdc_form.number_input(
-            'Residential hot tap water kWh/year/m2:', min_value=1, max_value=100,
-            value=current_config['MockDataConstants']['ResidentialHotTapWaterKwhPerYearM2'],
-            help=app_constants.KWH_PER_YEAR_M2_RES_HOT_TAP_WATER_HELP_TEXT)
-
-        st.session_state.config_data['MockDataConstants']['ResidentialHeatingRelativeErrorStdDev'] = \
-            mdc_form.number_input('Residential hot tap water relative standard deviation:', min_value=0.0,
-                                  max_value=1.0,
-                                  value=st.session_state.config_data['MockDataConstants']
-                                  ['ResidentialHeatingRelativeErrorStdDev'],
-                                  help=app_constants.RES_HEATING_REL_ERROR_STD_DEV_HELP_TEXT)
-
-        st.session_state.config_data['MockDataConstants']['CommercialElecKwhPerYearM2'] = mdc_form.number_input(
-            'Commercial electricity kWh/year/m2:', min_value=1, max_value=200,
-            value=current_config['MockDataConstants']['CommercialElecKwhPerYearM2'],
-            help=app_constants.COMM_ELEC_KWH_PER_YEAR_M2_HELP_TEXT)
-
-        st.session_state.config_data['MockDataConstants']['CommercialElecRelativeErrorStdDev'] = \
-            mdc_form.number_input('Commercial electricity relative standard deviation:', min_value=0.0,
-                                  max_value=1.0,
-                                  value=current_config['MockDataConstants']
-                                  ['CommercialElecRelativeErrorStdDev'],
-                                  help=app_constants.COMM_ELEC_REL_ERROR_STD_DEV_HELP_TEXT)
-
-        st.session_state.config_data['MockDataConstants']['CommercialSpaceHeatKwhPerYearM2'] = mdc_form.number_input(
-            'Commercial space heat kWh/year/m2:', min_value=1, max_value=100,
-            value=current_config['MockDataConstants']['CommercialSpaceHeatKwhPerYearM2'],
-            help=app_constants.KWH_SPACE_HEATING_PER_YEAR_M2_COMM_HELP_TEXT)
-
-        st.session_state.config_data['MockDataConstants']['CommercialHotTapWaterKwhPerYearM2'] = mdc_form.number_input(
-            'Commercial hot tap water kWh/year/m2:', min_value=1.0, max_value=10.0, step=0.5,
-            value=current_config['MockDataConstants']['CommercialHotTapWaterKwhPerYearM2'],
-            help=app_constants.KWH_HOT_TAP_WATER_PER_YEAR_M2_COMM_HELP_TEXT)
-
-        st.session_state.config_data['MockDataConstants']['CommercialHotTapWaterRelativeErrorStdDev'] = \
-            mdc_form.number_input('Commercial hot tap water relative standard deviation:', min_value=0.0,
-                                  max_value=1.0,
-                                  value=current_config['MockDataConstants']
-                                  ['CommercialHotTapWaterRelativeErrorStdDev'],
-                                  help=app_constants.COMM_HOT_TAP_WATER_REL_ERROR_STD_DEV_HELP_TEXT)
-
-        st.session_state.config_data['MockDataConstants']['SchoolElecKwhPerYearM2'] = mdc_form.number_input(
-            'School electricity kWh/year/m2:', min_value=1, max_value=200,
-            value=current_config['MockDataConstants']['SchoolElecKwhPerYearM2'],
-            help=app_constants.KWH_ELECTRICITY_PER_YEAR_M2_SCHOOL_HELP_TEXT)
-
-        st.session_state.config_data['MockDataConstants']['SchoolElecRelativeErrorStdDev'] = \
-            mdc_form.number_input('School electricity relative standard deviation:', min_value=0.0,
-                                  max_value=1.0,
-                                  value=current_config['MockDataConstants']
-                                  ['SchoolElecRelativeErrorStdDev'],
-                                  help=app_constants.SCHOOL_ELEC_REL_ERROR_STD_DEV_HELP_TEXT)
-
-        st.session_state.config_data['MockDataConstants']['SchoolSpaceHeatKwhPerYearM2'] = mdc_form.number_input(
-            'School space heat kWh/year/m2:', min_value=1, max_value=100,
-            value=current_config['MockDataConstants']['SchoolSpaceHeatKwhPerYearM2'],
-            help=app_constants.KWH_SPACE_HEATING_PER_YEAR_M2_SCHOOL_HELP_TEXT)
-
-        st.session_state.config_data['MockDataConstants']['SchoolHotTapWaterKwhPerYearM2'] = mdc_form.number_input(
-            'School hot tap water kWh/year/m2:', min_value=1, max_value=100,
-            value=current_config['MockDataConstants']['SchoolHotTapWaterKwhPerYearM2'],
-            help=app_constants.KWH_HOT_TAP_WATER_PER_YEAR_M2_SCHOOL_HELP_TEXT)
-
-        st.session_state.config_data['MockDataConstants']['SchoolHotTapWaterRelativeErrorStdDev'] = \
-            mdc_form.number_input('School hot tap water relative standard deviation:', min_value=0.0,
-                                  max_value=1.0,
-                                  value=current_config['MockDataConstants']
-                                  ['SchoolHotTapWaterRelativeErrorStdDev'],
-                                  help=app_constants.SCHOOL_HOT_TAP_WATER_REL_ERROR_STD_DEV_HELP_TEXT)
-
-        mdc_form.form_submit_button("Save mock data generation constants", on_click=set_config,
-                                    kwargs={'config': st.session_state.config_data})
-
-        # ------------------- Start agents -------------------
-        col1, col2 = st.columns(2)
-        with col1:
-            st.subheader("Agents:")
-        with col2:
-            st.button("Remove all BuildingAgents", on_click=remove_all_building_agents)
-
-        for agent in st.session_state.config_data['Agents'][:]:
-            # Annoyingly, this expander's name doesn't update right away when the agent's name is changed
-            with st.expander(agent['Name']):
-                agent_inputs(agent)
-        # Buttons to add agents
-        col1, col2 = st.columns(2)
-
-        # Annoyingly, these buttons have different sizes depending on the amount of text in them.
-        # Can use CSS to customize buttons but that then applies to all buttons on the page, so will leave as is
-        with col1:
-            add_building_agent_button = st.button("Add BuildingAgent", on_click=add_building_agent)
-            add_grocery_store_agent_button = st.button("Add GroceryStoreAgent", on_click=add_grocery_store_agent)
-        with col2:
-            add_storage_agent_button = st.button("Add StorageAgent", on_click=add_storage_agent)
-            add_pv_agent_button = st.button("Add PVAgent", on_click=add_pv_agent)
-
-        st.write("Click below to download the current experiment configuration to a JSON-file, which you can later "
-                 "upload to re-use this configuration without having to do over any changes you have made so far.")
-        # Button to export config to a JSON file
-        st.download_button(label="Export to JSON", data=json.dumps(st.session_state.config_data),  # Does this work?
-                           file_name="trading-platform-poc-config.json",
-                           mime="text/json")
-
-        # --------------------- End config specification for dummies ------------------------
-
-        uploaded_file = st.file_uploader(label="Upload configuration", type="json",
-                                         help="Expand the sections below for information on how the configuration file "
-                                              "should look")
-        if uploaded_file is not None:
-            st.session_state.uploaded_file = uploaded_file
-            logger.info("Reading uploaded config file")
-            config_content = json.load(st.session_state.uploaded_file)
-            config_content = fill_with_default_params(config_content)
-            set_config(config_content)
-            st.info("Using configuration from uploaded file.")
-
-        with st.expander("Guidelines on configuration file"):
-            st.markdown(app_constants.CONFIG_GUIDELINES_MARKDOWN)
-            st.json(app_constants.AREA_INFO_EXAMPLE)
-            st.markdown(app_constants.MOCK_DATA_CONSTANTS_MARKDOWN)
-            st.json(app_constants.MOCK_DATA_CONSTANTS_EXAMPLE)
-        with st.expander("BuildingAgent specification"):
-            st.markdown(app_constants.BUILDING_AGENT_SPEC_MARKDOWN)
-            st.json(app_constants.BUILDING_AGENT_EXAMPLE)
-        with st.expander("StorageAgent specification"):
-            st.markdown(app_constants.STORAGE_AGENT_SPEC_MARKDOWN)
-            st.json(app_constants.STORAGE_AGENT_EXAMPLE)
-        with st.expander("GridAgent specification"):
-            st.markdown(app_constants.GRID_AGENT_SPEC_MARKDOWN)
-            st.json(app_constants.GRID_AGENT_EXAMPLE)
-        with st.expander("PVAgent specification"):
-            st.markdown(app_constants.PV_AGENT_SPEC_MARKDOWN)
-            st.json(app_constants.PV_AGENT_EXAMPLE)
-        with st.expander("GroceryStoreAgent specification"):
-            st.markdown(app_constants.GROCERY_STORE_AGENT_SPEC_MARKDOWN)
-            st.json(app_constants.GROCERY_STORE_AGENT_EXAMPLE)
-
-        # Display JSON
-        st.subheader("Current configuration in JSON format:")
-        st.json(read_config())
-
-        if run_sim:
-            run_sim = False
-            logger.info("Running simulation")
-            st.spinner("Running simulation")
-            simulation_results = run_trading_simulations(st.session_state.config_data, mock_datas_path, progress_bar,
-                                                         progress_text)
-            st.session_state.simulation_results = simulation_results
-            logger.info("Simulation finished!")
-            progress_text.success('Simulation finished!')
-            results_download_button.download_button(label="Download simulation results",
-                                                    data=pickle.dumps(simulation_results),
-                                                    file_name="simulation_results.pickle",
-                                                    mime='application/octet-stream')
-
-    elif page_selected == app_constants.LOAD_PAGE:
-
-        uploaded_results_file = st.file_uploader(label="Upload results", type="pickle", help="Some help-text")
-        if uploaded_results_file is not None:
-            st.session_state.uploaded_results_file = uploaded_results_file
-            logger.info("Reading uploaded results file")
-            st.session_state.simulation_results = pickle.load(uploaded_results_file)
-
-        load_button = st.button("Click here to load data", disabled='simulation_results' not in st.session_state)
-
-        if load_button:
-            load_button = False
-            
-            logger.info("Constructing price graph")
-            st.spinner("Constructing price graph")
-
-            st.session_state.combined_price_df = construct_prices_df(st.session_state.simulation_results)
-            price_chart = construct_price_chart(st.session_state.combined_price_df, Resource.ELECTRICITY)
-
-            st.session_state.price_chart = price_chart
-
-            st.success("Data loaded!")
-
-            t_start = time.time()
-            with st.expander('Taxes and fees on internal trades:'):
-                tax_fee = aggregated_taxes_and_fees_results_df()
-                st.dataframe(tax_fee)
-                st.caption("Tax paid includes taxes that the ElectricityGridAgent "
-                           "are to pay, on sales to the microgrid.")
-
-            with st.expander('Total imported and exported electricity and heating:'):
-                imp_exp_period_dict = aggregated_import_and_export_results_df_split_on_period()
-                imp_exp_temp_dict = aggregated_import_and_export_results_df_split_on_temperature()
-                col1, col2 = st.columns(2)
-                col1.header('Imported')
-                col2.header("Exported")
-                st.caption("Split on period of year:")
-                col1, col2 = st.columns(2)
-                col1.dataframe(imp_exp_period_dict['Imported'])
-                col2.dataframe(imp_exp_period_dict['Exported'])
-                st.caption("Split on temperature above or below 1 degree Celsius:")
-                col1, col2 = st.columns(2)
-                col1.dataframe(imp_exp_temp_dict['Imported'])
-                col2.dataframe(imp_exp_temp_dict['Exported'])
-
-            with st.expander('Total of locally produced heating and electricity:'):
-                loc_prod = aggregated_local_production_df()
-                st.dataframe(loc_prod)
-                st.caption("Total amount of heating produced by local heat pumps "
-                           + "and total amount of locally produced electricity.")
-            t_end = time.time()
-            logger.info('Time to display aggregated results: {:.3f} seconds'.format(t_end - t_start))
-
-            if 'price_chart' in st.session_state:
-                st.altair_chart(st.session_state.price_chart, use_container_width=True, theme=None)
-                with st.expander("Periods where local electricity price was "
-                                 "between external retail and wholesale price:"):
-                    st.dataframe(get_price_df_when_local_price_inbetween(st.session_state.combined_price_df,
-                                                                         Resource.ELECTRICITY))
-
-            with st.expander('Current configuration in JSON format:'):
-                st.json(body=json.dumps(st.session_state.simulation_results.config_data))
-
-    elif page_selected == app_constants.BIDS_PAGE:
-        if 'simulation_results' in st.session_state:
-            agent_ids = [x.guid for x in st.session_state.simulation_results.agents]
-            agent_chosen_guid = st.selectbox(label='Choose agent', options=agent_ids)
-            with st.expander('Bids'):
-                bids_df = get_viewable_df(st.session_state.simulation_results.all_bids,
-                                          key='source', value=agent_chosen_guid, want_index='period',
-                                          cols_to_drop=['by_external'])
-                display_df_and_make_downloadable(bids_df, "all_bids_for_agent_" + agent_chosen_guid)
-
-            with st.expander('Trades'):
-                trades_df = get_viewable_df(st.session_state.simulation_results.all_trades,
-                                            key='source', value=agent_chosen_guid, want_index='period',
-                                            cols_to_drop=['by_external'])
-                display_df_and_make_downloadable(trades_df, "all_trades_for_agent" + agent_chosen_guid)
-                                
-                trades_chart = construct_traded_amount_by_agent_chart(agent_chosen_guid,
-                                                                      st.session_state.simulation_results.all_trades)
-                st.altair_chart(trades_chart, use_container_width=True, theme=None)
-
-            with st.expander('Extra costs'):
-                st.write('A negative cost means that the agent was owed money for the period, rather than owing the '
-                         'money to someone else.')
-                extra_costs_df = get_viewable_df(st.session_state.simulation_results.all_extra_costs,
-                                                 key='agent', value=agent_chosen_guid, want_index='period')
-                display_df_and_make_downloadable(extra_costs_df, "extra_costs_for_agent" + agent_chosen_guid)
-
-            agent_chosen = get_agent(st.session_state.simulation_results.agents, agent_chosen_guid)
-
-            if agent_chosen_guid in st.session_state.simulation_results.storage_levels_dict:
-                with st.expander('Charging level over time for ' + agent_chosen_guid + ':'):
-                    storage_chart = construct_storage_level_chart(
-                        st.session_state.simulation_results.storage_levels_dict[agent_chosen_guid])
-                    st.altair_chart(storage_chart, use_container_width=True, theme=None)
-
-            if isinstance(agent_chosen, BuildingAgent) or isinstance(agent_chosen, PVAgent):
-                # Any building agent with a StaticDigitalTwin
-                with st.expander('Energy production/consumption'):
-                    hp_chart = construct_building_with_heat_pump_chart(agent_chosen, st.session_state.
-                                                                       simulation_results.heat_pump_levels_dict)
-                    st.altair_chart(hp_chart, use_container_width=True, theme=None)
->>>>>>> 2062f57f
 
     add_indentation()
     show_pages_from_config()
